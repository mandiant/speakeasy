# Copyright (C) 2020 FireEye, Inc. All Rights Reserved.

import setuptools

with open("README.md", "r", encoding="utf8") as fh:
    long_description = fh.read()

with open("speakeasy/version.py", encoding="utf8") as fp:
    vl = fp.readline()
    gv, ver_num = vl.split("=")
    if gv.strip() != "__version__":
        raise Exception("Invalid version file found")
    version = ver_num.strip().strip("\"'")

with open("requirements.txt", encoding="utf-8") as f:
    requirements = [line.strip() for line in f.readlines()]

setuptools.setup(
    name="speakeasy-emulator",
    author="Andrew Davis",
    description="Speakeasy malware emulation framework",
    version=version,
    long_description=long_description,
    long_description_content_type="text/markdown",
    packages=setuptools.find_packages(),
    url="https://github.com/fireeye/speakeasy",
    include_package_data=True,
<<<<<<< HEAD
    install_requires=["pefile", "capstone", "lznt1", "unicorn==1.0.2", "jsonschema"],
=======
    install_requires=requirements,
>>>>>>> 32540c23
    classifiers=[
        "Programming Language :: Python :: 3",
        "License :: OSI Approved :: MIT License",
        "Operating System :: OS Independent",
    ],
    python_requires=">=3.6",
)<|MERGE_RESOLUTION|>--- conflicted
+++ resolved
@@ -25,11 +25,7 @@
     packages=setuptools.find_packages(),
     url="https://github.com/fireeye/speakeasy",
     include_package_data=True,
-<<<<<<< HEAD
-    install_requires=["pefile", "capstone", "lznt1", "unicorn==1.0.2", "jsonschema"],
-=======
     install_requires=requirements,
->>>>>>> 32540c23
     classifiers=[
         "Programming Language :: Python :: 3",
         "License :: OSI Approved :: MIT License",
