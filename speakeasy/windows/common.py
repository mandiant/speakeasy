--- conflicted
+++ resolved
@@ -71,7 +71,6 @@
 )
 
 # Blank header used for a 64-bit PE header
-<<<<<<< HEAD
 EMPTY_PE_64 = (
     DOS_HEADER + b"PE\x00\x00d\x86\x00\x00ABCD\x00\x00\x00\x00\x00\x00\x00\x00"
     b"\xf0\x00\x03\x10\x0b\x02\x08\x00\x04\x00\x00\x00\x00\x00\x00"
@@ -83,17 +82,6 @@
     b"\x10\x00\x00\x00\x00\x00\x00\x10\x00\x00\x00\x00\x00\x00\x00"
     b"\x00\x00\x00\x10" + (b"\x00" * 131)
 )
-=======
-EMPTY_PE_64 = DOS_HEADER + b'PE\x00\x00d\x86\x00\x00ABCD\x00\x00\x00\x00\x00\x00\x00\x00'   \
-                           b'\xf0\x00\x03\x10\x0b\x02\x08\x00\x04\x00\x00\x00\x00\x00\x00'  \
-                          b'\x00\x00\x00\x00\x00\x00\x00\x00\x00\x00\x00\x00\x00\x00\x00@' \
-                           b'\x00\x00\x00\x00\x00\x01\x00\x00\x00\x01\x00\x00\x00\x06\x00'  \
-                           b'\x00\x00\x00\x00\x00\x00\x01\x00\x00\x00\x00\x00\x00\x00\xb8'  \
-                           b'\x01\x00\x00\x00\x00\x00\x00AAAA\x02\x00\x00\x04\x00\x00\x10'  \
-                           b'\x00\x00\x00\x00\x00\x00\x10\x00\x00\x00\x00\x00\x00\x00\x00'  \
-                           b'\x10\x00\x00\x00\x00\x00\x00\x10\x00\x00\x00\x00\x00\x00\x00'  \
-                           b'\x00\x00\x00\x10' + (b'\x00' * 131)
->>>>>>> 729a7d12
 
 
 def normalize_dll_name(name):
@@ -147,13 +135,7 @@
         self.hash = self._hash_pe(path=path, data=data)
         self.imports = self._get_pe_imports()
         self.exports = self._get_pe_exports()
-<<<<<<< HEAD
-
         self.mapped_image = self.get_memory_mapped_image(max_virtual_address=0xF0000000)
-=======
-        self.mapped_image = self.get_memory_mapped_image(max_virtual_address=0xf0000000)
-        # self.mapped_image = None
->>>>>>> 729a7d12
         self.image_size = self.OPTIONAL_HEADER.SizeOfImage
         self.import_table = {}
         self.is_mapped = True
