# Copyright (C) 2020 FireEye, Inc. All Rights Reserved.

import os
import shlex

import ntpath
import hashlib
import capstone as cs

import speakeasy.winenv.arch as _arch
import speakeasy.windows.common as w32common
from speakeasy.profiler import Run
from speakeasy.windows.winemu import WindowsEmulator
import speakeasy.windows.objman as objman
from speakeasy.winenv.api.winapi import WindowsApi
import speakeasy.common as common
from speakeasy.errors import Win32EmuError

from speakeasy.windows.sessman import SessionManager
from speakeasy.windows.com import COM


DLL_PROCESS_DETACH = 0
DLL_PROCESS_ATTACH = 1

MAX_EXPORTS_TO_EMULATE = 10


class Win32Emulator(WindowsEmulator):
    """
    User Mode Windows Emulator Class
    """

    def __init__(self, config, argv=[], debug=False, logger=None, exit_event=None):
        super(Win32Emulator, self).__init__(
            config, debug=debug, logger=logger, exit_event=exit_event
        )

        self.last_error = 0
        self.peb_addr = 0
        self.heap_allocs = []
        self.argv = argv
        self.sessman = SessionManager(config)
        self.com = COM(config)

    def get_argv(self):
        """
        Get command line arguments (if any) that are being passed
        to the emulated process. (e.g. main(argv))
        """
        argv0 = ""
        out = []

        if len(self.argv):
            for m in self.modules:
                pe = m[0]
                emu_path = m[2]
                if pe.is_exe():
                    argv0 = emu_path
            out = [argv0] + self.argv
        elif self.command_line:
            out = shlex.split(self.command_line, posix=False)
        return out

    def set_last_error(self, code):
        """
        Set the last error code for the current thread
        """
        if self.curr_thread:
            self.curr_thread.set_last_error(code)

    def get_last_error(self):
        """
        Get the last error code for the current thread
        """
        if self.curr_thread:
            return self.curr_thread.get_last_error()

    def get_session_manager(self):
        """
        Get the session manager for the emulator. This will manage things like desktops,
        windows, and session isolation
        """
        return self.sessman

    def add_vectored_exception_handler(self, first, handler):
        """
        Add a vectored exception handler that will be executed on an exception
        """
        self.veh_handlers.append(handler)

    def remove_vectored_exception_handler(self, handler):
        """
        Remove a vectored exception handler
        """
        self.veh_handlers.remove(handler)

    def get_processes(self):
        if len(self.processes) <= 1:
            self.init_processes(self.config_processes)
        return self.processes

    def init_processes(self, processes):
        """
        Initialize configured processes set in the emulator config
        """
        for proc in processes:
            p = objman.Process(self)
            self.add_object(p)

            p.name = proc.get("name", "")
            new_pid = proc.get("pid")
            if new_pid:
                p.pid = new_pid

            base = proc.get("base_addr")

            if isinstance(base, str):
                base = int(base, 16)
            p.base = base
            p.path = proc.get("path")
            p.session = proc.get("session", 0)
            p.image = ntpath.basename(p.path)

            self.processes.append(p)

    def load_module(self, path=None, data=None):
        """
        Load a module into the emulator space from the specified path
        """
        pe = self.load_pe(path=path, data=data, imp_id=w32common.IMPORT_HOOK_ADDR)

        if pe.arch == _arch.ARCH_X86:
            disasm_mode = cs.CS_MODE_32
        elif pe.arch == _arch.ARCH_AMD64:
            disasm_mode = cs.CS_MODE_64
        else:
            raise Win32EmuError("Unsupported architecture: %s", pe.arch)

        if not self.arch:
            self.arch = pe.arch
            self.set_ptr_size(self.arch)

        self.emu_eng.init_engine(_arch.ARCH_X86, pe.arch)

        if not self.disasm_eng:
            self.disasm_eng = cs.Cs(cs.CS_ARCH_X86, disasm_mode)

        if not data:
            file_name = os.path.basename(path)
            mod_name = os.path.splitext(file_name)[0]

        else:
            mod_hash = hashlib.sha256()
            mod_hash.update(data)
            mod_hash = mod_hash.hexdigest()
            mod_name = mod_hash
            file_name = "%s.exe" % (mod_name)

        self.api = WindowsApi(self)

        cd = self.get_cd()
        if not cd.endswith("\\"):
            cd += "\\"
        emu_path = cd + file_name

        if not data:
            with open(path, "rb") as f:
                data = f.read()
        self.fileman.add_existing_file(emu_path, data)

        # Strings the initial buffer so that we can detect decoded strings later on
        if self.profiler and self.do_strings:
            self.profiler.strings["ansi"] = [a[1] for a in self.get_ansi_strings(data)]
            self.profiler.strings["unicode"] = [
                u[1] for u in self.get_unicode_strings(data)
            ]

        # Set the emulated path
        emu_path = ""
        self.cd = self.get_cd()
        if self.cd:
            if not self.cd.endswith("\\"):
                self.cd += "\\"
            emu_path = self.cd + os.path.basename(file_name)

        pe.set_emu_path(emu_path)

        self.map_pe(pe, mod_name=mod_name, emu_path=emu_path)
        self.mem_write(pe.base, pe.mapped_image)

        self.setup()

        if not self.stack_base:
            self.stack_base, stack_addr = self.alloc_stack(0x12000)
        self.set_func_args(self.stack_base, self.return_hook)

        # Init imported data
        for addr, imp in pe.imports.items():
            mn, fn = imp
            mod, eh = self.api.get_data_export_handler(mn, fn)
            if eh:
                data_ptr = self.handle_import_data(mn, fn)
                sym = "%s.%s" % (mn, fn)
                self.global_data.update({addr: [sym, data_ptr]})
                self.mem_write(addr, data_ptr.to_bytes(self.get_ptr_size(), "little"))
        return pe

    def run_module(self, module, all_entrypoints=False):
        """
        Begin emulating a previously loaded module

        Arguments:
            module: Module to emulate
        """

        if not module:
            self.stop()
            raise Win32EmuError("Module not found")

        # Check if any TLS callbacks exist, these run before the module's entry point
        tls = module.get_tls_callbacks()
        for i, cb_addr in enumerate(tls):
            base = module.get_base()
            if base < cb_addr < base + module.get_image_size():
                run = Run()
                run.start_addr = cb_addr
                run.type = "tls_callback_%d" % (i)
                run.args = [base, DLL_PROCESS_ATTACH, 0]
                self.add_run(run)

        # Queue up the module's main entry point
        ep = module.base + module.ep

        run = Run()
        run.start_addr = ep

        main_exe = None
        if not module.is_exe():
            run.args = [module.base, DLL_PROCESS_ATTACH, 0]
            run.type = "dll_entry.DLL_PROCESS_ATTACH"
            container = self.init_container_process()
            if container:
                self.processes.append(container)
                self.curr_process = container
        else:
            run.type = "module_entry"
            main_exe = module
            run.args = [
                self.mem_map(8, tag="emu.module_arg_%d" % (i)) for i in range(4)
            ]

        if main_exe:
            self.user_modules = [main_exe] + self.user_modules

        self.add_run(run)

        if all_entrypoints:
            # Only emulate a subset of all the exported functions
            # There are some modules (such as the windows kernel) with
            # thousands of exports
            exports = [k for k in module.get_exports()[:MAX_EXPORTS_TO_EMULATE]]

            if exports:
                args = [
                    self.mem_map(8, tag="emu.export_arg_%d" % (i), base=0x41420000)
                    for i in range(4)
                ]  # noqa
                for exp in exports:
<<<<<<< HEAD
                    if exp.name in ("DllMain", "ServiceMain"):
=======
                    if exp.name in ('DllMain', ):
>>>>>>> 23ece9aa
                        continue
                    run = Run()
                    if exp.name:
                        fn = exp.name
                    else:
                        fn = "no_name"

                    run.type = "export.%s" % (fn)
                    run.start_addr = exp.address
                    if exp.name == 'ServiceMain':
                        # ServiceMain accepts a (argc, argv) pair like main().
                        #
                        # now, we're not exactly sure if we're in A or W mode.
                        # maybe there are some hints we could take to guess this.
                        # instead, we'll assume W mode and use default service name "IPRIP".
                        #
                        # hack: if we're actually in A mode, then string routines
                        # will think the service name is "I" which isn't perfect,
                        # but might still be good enough.
                        #
                        # layout:
                        #   argc: 1
                        #   argv:
                        #     0x00:    (argv[0]) pointer to +0x10 -+
                        #     0x04/08: (argv[1]) 0x0               |
                        #     0x10:    "IPRIP"  <------------------+
                        svc_name = "IPRIP\x00".encode('utf-16le')
                        argc = 1
                        argv = self.mem_map(len(svc_name) + 0x10, tag='emu.export_ServiceMain_argv', base=0x41420000)

                        self.write_ptr(argv, argv + 0x10)
                        self.mem_write(argv + 0x10, svc_name)

                        run.args = [argc, argv]
                    else:
                        # Here we set dummy args to pass into the export function
                        run.args = args
                    # Store these runs and only queue them before the unload
                    # routine this is because some exports may not be ready to
                    # be called yet
                    self.add_run(run)

        # Create an empty process object for the module if none is
        # supplied
        if len(self.processes) == 0:
            p = objman.Process(
                self,
                path=module.get_emu_path(),
                base=module.base,
                pe=module,
                cmdline=self.command_line,
            )
            self.curr_process = p
            self.om.objects.update({p.address: p})
            mm = self.get_address_map(module.base)
            if mm:
                mm.process = self.curr_process

        t = objman.Thread(
            self, stack_base=self.stack_base, stack_commit=module.stack_commit
        )

        self.om.objects.update({t.address: t})
        self.curr_process.threads.append(t)
        self.curr_thread = t

        peb = self.alloc_peb(self.curr_process)

        # Set the TEB
        self.init_teb(t, peb)

        # Begin emulation
        self.start()

    def emulate_module(self, path):
        """
        Load and emulate binary from the given path
        """
        mod = self.load_module(path)
        self.run_module(mod)

    def load_shellcode(self, path, arch, data=None):
        """
        Load position independent code (i.e. shellcode) to prepare for emulation
        """
        sc_hash = None

        if arch == "x86":
            arch = _arch.ARCH_X86
        elif arch in ("x64", "amd64"):
            arch = _arch.ARCH_AMD64

        self.arch = arch

        if data:
            sc_hash = hashlib.sha256()
            sc_hash.update(data)
            sc_hash = sc_hash.hexdigest()
            sc = data
        else:
            with open(path, "rb") as scpath:
                sc = scpath.read()

            sc_hash = hashlib.sha256()
            sc_hash.update(sc)
            sc_hash = sc_hash.hexdigest()

        if self.arch == _arch.ARCH_X86:
            disasm_mode = cs.CS_MODE_32
        elif self.arch == _arch.ARCH_AMD64:
            disasm_mode = cs.CS_MODE_64
        else:
            raise Win32EmuError("Unsupported architecture: %s" % self.arch)

        self.emu_eng.init_engine(_arch.ARCH_X86, self.arch)

        if not self.disasm_eng:
            self.disasm_eng = cs.Cs(cs.CS_ARCH_X86, disasm_mode)

        sc_tag = "emu.shellcode.%s" % (sc_hash)

        # Map the shellcode into memory
        sc_addr = self.mem_map(len(sc), tag=sc_tag)
        self.mem_write(sc_addr, sc)

        self.pic_buffers.append((path, sc_addr, len(sc)))

        sc_arch = "unknown"
        if arch == _arch.ARCH_AMD64:
            sc_arch = "x64"
        elif arch == _arch.ARCH_X86:
            sc_arch = "x86"

        if self.profiler:
            self.input = {
                "path": path,
                "sha256": sc_hash,
                "size": len(sc),
                "arch": sc_arch,
                "mem_tag": sc_tag,
                "emu_version": self.get_emu_version(),
                "os_run": self.get_osver_string(),
            }
            self.profiler.add_input_metadata(self.input)
            # Strings the initial buffer so that we can detect decoded strings later on
            if self.do_strings:
                self.profiler.strings["ansi"] = [
                    a[1] for a in self.get_ansi_strings(sc)
                ]
                self.profiler.strings["unicode"] = [
                    u[1] for u in self.get_unicode_strings(sc)
                ]
        self.setup()

        return sc_addr

    def run_shellcode(self, sc_addr, offset=0):
        """
        Begin emulating position independent code (i.e. shellcode) to prepare for emulation
        """

        target = None
        for sc_path, _sc_addr, size in self.pic_buffers:
            if _sc_addr == sc_addr:
                target = _sc_addr
                break

        if not target:
            raise Win32EmuError("Invalid shellcode address")

        stack_commit = 0x4000

        self.stack_base, stack_addr = self.alloc_stack(stack_commit)
        self.set_func_args(self.stack_base, self.return_hook, 0x7000)

        run = Run()
        run.type = "shellcode"
        run.start_addr = sc_addr + offset
        run.instr_cnt = 0
        args = [
            self.mem_map(1024, tag="emu.shellcode_arg_%d" % (i), base=0x41420000 + i)
            for i in range(4)
        ]
        run.args = args

        self.reg_write(_arch.X86_REG_ECX, 1024)

        self.add_run(run)

        # Create an empty process object for the shellcode if none is
        # supplied
        container = self.init_container_process()
        if container:
            self.processes.append(container)
            self.curr_process = container
        else:
            p = objman.Process(self)
            self.processes.append(p)
            self.curr_process = p

        mm = self.get_address_map(sc_addr)
        if mm:
            mm.set_process(self.curr_process)

        t = objman.Thread(self, stack_base=self.stack_base, stack_commit=stack_commit)
        self.om.objects.update({t.address: t})
        self.curr_process.threads.append(t)

        self.curr_thread = t

        peb = self.alloc_peb(self.curr_process)

        # Set the TEB
        self.init_teb(t, peb)

        self.start()

    def alloc_peb(self, proc):
        """
        Allocate memory for the Process Environment Block (PEB)
        """

        if proc.is_peb_active:
            return
        size = proc.get_peb_ldr().sizeof()
        res, size = self.get_valid_ranges(size)
        self.mem_reserve(size, base=res, tag="emu.struct.PEB_LDR_DATA")
        proc.set_peb_ldr_address(res)

        peb = proc.get_peb()
        proc.is_peb_active = True
        peb.object.ImageBaseAddress = proc.base
        peb.object.OSMajorVersion = self.osversion["major"]
        peb.object.OSMinorVersion = self.osversion["minor"]
        peb.object.OSBuildNumber = self.osversion["build"]
        peb.write_back()
        return peb

    def set_unhandled_exception_handler(self, handler_addr):
        """
        Establish a handler for unhandled exceptions that occur during emulation
        """
        self.unhandled_exception_filter = handler_addr

    def setup(self, stack_commit=0):

        # Set the emulator to run in protected mode
        self.om = objman.ObjectManager(emu=self)

        arch = self.get_arch()
        self._setup_gdt(arch)
        self.setup_user_shared_data()
        self.set_ptr_size(self.arch)

        if arch == _arch.ARCH_X86:
            self.peb_addr = self.fs_addr + 0x30
        elif arch == _arch.ARCH_AMD64:
            self.peb_addr = self.gs_addr + 0x60

        self.api = WindowsApi(self)

        # Init symlinks
        for sl in self.symlinks:
            self.om.add_symlink(sl["name"], sl["target"])

        self.init_sys_modules(self.config_system_modules)

    def init_sys_modules(self, modules_config):
        """
        Get the system modules (e.g. drivers) that are loaded in the emulator
        """
        sys_mods = []

        for modconf in modules_config:

            mod = w32common.DecoyModule()
            mod.name = modconf["name"]
            base = modconf.get("base_addr")
            if isinstance(base, str):
                base = int(base, 16)

            mod.decoy_base = base
            mod.decoy_path = modconf["path"]

            drv = modconf.get("driver")
            if drv:
                devs = drv.get("devices")
                for dev in devs:
                    name = dev.get("name", "")
                    do = self.new_object(objman.Device)
                    do.name = name

            sys_mods.append(mod)
        return sys_mods

    def init_container_process(self):
        """
        Create a process to be used to host shellcode or DLLs
        """
        for p in self.config_processes:
            if p.get("is_main_exe"):
                name = p.get("name", "")
                emu_path = p.get("path", "")
                base = p.get("base_addr", 0)
                if isinstance(base, str):
                    base = int(base, 0)
                cmd_line = p.get("command_line", "")

                proc = objman.Process(
                    self, name=name, path=emu_path, base=base, cmdline=cmd_line
                )
                return proc
        return None

    def get_user_modules(self):
        """
        Get the user modules (e.g. dlls) that are loaded in the emulator
        """
        # Generate the decoy user module list
        if len(self.user_modules) < 2:
            # Check if we have a host process configured
            proc_mod = None
            for p in self.config_processes:

                if not self.user_modules and p.get("is_main_exe"):
                    proc_mod = p
                    break

            if proc_mod:
                all_user_mods = [proc_mod] + self.config_user_modules
                user_modules = self.init_user_modules(all_user_mods)
            else:
                user_modules = self.init_user_modules(self.config_user_modules)

            self.user_modules += user_modules
            # add sample to user modules list if it is a dll
            if self.modules and not self.modules[0][0].is_exe():
                self.user_modules.append(self.modules[0][0])

        return self.user_modules

    def exit_process(self):
        """
        An emulated binary is attempted to terminate its current process.
        Signal that the run has finished.
        """
        self.enable_code_hook()
        self.run_complete = True

    def _hook_mem_unmapped(self, emu, access, address, size, value, user_data):

        _access = self.emu_eng.mem_access.get(access)

        if _access == common.INVALID_MEM_READ:
            p = self.get_current_process()
            pld = p.get_peb_ldr()
            if address > pld.address and address < (pld.address + pld.sizeof()):
                self.mem_map_reserve(pld.address)
                user_mods = self.get_user_modules()
                self.init_peb(user_mods)
                return True
        return super(Win32Emulator, self)._hook_mem_unmapped(
            emu, access, address, size, value, user_data
        )

    def set_hooks(self):
        """Set the emulator callbacks"""

        super(Win32Emulator, self).set_hooks()

        if not self.builtin_hooks_set:
            self.add_mem_invalid_hook(cb=self._hook_mem_unmapped)
            self.add_interrupt_hook(cb=self._hook_interrupt)
            self.builtin_hooks_set = True

        self.set_mem_tracing_hooks()

    def stop(self):
        self.run_complete = True
        super(Win32Emulator, self).stop()

    def on_emu_complete(self):
        """
        Called when all runs have completed emulation
        """
        if not self.emu_complete:
            self.emu_complete = True
            if self.do_strings and self.profiler:
                dec_ansi, dec_unicode = self.get_mem_strings()
                dec_ansi = [
                    a[1] for a in dec_ansi if a not in self.profiler.strings["ansi"]
                ]
                dec_unicode = [
                    u[1]
                    for u in dec_unicode
                    if u not in self.profiler.strings["unicode"]
                ]
                self.profiler.decoded_strings["ansi"] = dec_ansi
                self.profiler.decoded_strings["unicode"] = dec_unicode
        self.stop()

    def on_run_complete(self):
        """
        Clean up after a run completes. This function will pop the
        next run from the run queue and emulate it.
        """
        self.run_complete = True
        self.curr_run.ret_val = self.get_return_val()
        if self.profiler:
            self.profiler.log_dropped_files(self.curr_run, self.get_dropped_files())

        return self._exec_next_run()

    def heap_alloc(self, size, heap="None"):
        """
        Allocate a memory chunk and add it to the "heap"
        """
        addr = self.mem_map(size, base=None, tag="api.heap.%s" % (heap))
        self.heap_allocs.append((addr, size, heap))
        return addr<|MERGE_RESOLUTION|>--- conflicted
+++ resolved
@@ -267,11 +267,7 @@
                     for i in range(4)
                 ]  # noqa
                 for exp in exports:
-<<<<<<< HEAD
-                    if exp.name in ("DllMain", "ServiceMain"):
-=======
                     if exp.name in ('DllMain', ):
->>>>>>> 23ece9aa
                         continue
                     run = Run()
                     if exp.name:
