--- conflicted
+++ resolved
@@ -202,9 +202,6 @@
         """
         return 0xC000
 
-<<<<<<< HEAD
-    @apihook("OutputDebugString", argc=1)
-=======
     @apihook('SetThreadLocale', argc=1)
     def SetThreadLocale(self, emu, argv, ctx={}):
         '''
@@ -229,7 +226,6 @@
         return True
 
     @apihook('OutputDebugString', argc=1)
->>>>>>> 23ece9aa
     def OutputDebugString(self, emu, argv, ctx={}):
         """
         void OutputDebugStringA(
@@ -1353,9 +1349,6 @@
         obj.suspend_count += 1
         return rv
 
-<<<<<<< HEAD
-    @apihook("VirtualQuery", argc=3)
-=======
     @apihook('GetThreadId', argc=1)
     def GetThreadId(self, emu, argv, ctx={}):
         """
@@ -1376,7 +1369,6 @@
         return obj.get_id()
 
     @apihook('VirtualQuery', argc=3)
->>>>>>> 23ece9aa
     def VirtualQuery(self, emu, argv, ctx={}):
         """
         SIZE_T VirtualQuery(
@@ -2241,18 +2233,10 @@
     def GetCurrentThread(self, emu, argv, ctx={}):
         """
         HANDLE GetCurrentThread();
-<<<<<<< HEAD
-        """
-
-        rv = self.get_max_int()
-
-        return rv
-=======
-        '''
+        """
         thread = emu.get_current_thread()
         obj = emu.om.get_object_from_addr(thread.address)
         return emu.get_object_handle(obj)
->>>>>>> 23ece9aa
 
     @apihook("TlsAlloc", argc=0)
     def TlsAlloc(self, emu, argv, ctx={}):
@@ -5650,9 +5634,6 @@
 
         return rv
 
-<<<<<<< HEAD
-    @apihook("Wow64DisableWow64FsRedirection", argc=1)
-=======
     @apihook('WakeAllConditionVariable', argc=1)
     def WakeAllConditionVariable(self, emu, argv, ctx={}):
         '''
@@ -5663,7 +5644,6 @@
         return
 
     @apihook('Wow64DisableWow64FsRedirection', argc=1)
->>>>>>> 23ece9aa
     def Wow64DisableWow64FsRedirection(self, emu, argv, ctx={}):
         """
         BOOL Wow64DisableWow64FsRedirection(
@@ -5733,7 +5713,7 @@
         proc = self.get_object_from_handle(hProcess)
 
         if proc == None:
-            return 
+            return
 
         filename = proc.get_process_path()
 
