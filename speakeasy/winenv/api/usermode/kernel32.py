# Copyright (C) 2020 FireEye, Inc. All Rights Reserved.

import os
import ntpath
import string
import fnmatch
import datetime
import ctypes as ct

import speakeasy.winenv.arch as e_arch
import speakeasy.winenv.defs.nt.ddk as ddk
import speakeasy.common as common
import speakeasy.windows.common as winemu
from speakeasy.errors import ApiEmuError
import speakeasy.winenv.defs.windows.windows as windefs
import speakeasy.winenv.defs.windows.kernel32 as k32types

from .. import api

PAGE_SIZE = 0x1000


class Kernel32(api.ApiHandler):
    """
    Implements exported functions from kernel32.dll
    """

    name = "kernel32"
    apihook = api.ApiHandler.apihook
    impdata = api.ApiHandler.impdata

    def __init__(self, emu):

        super(Kernel32, self).__init__(emu)

        self.funcs = {}
        self.data = {}

        self.heaps = []
        self.curr_local_atom = 0xC000
        self.local_atom_table = {}
        self.curr_handle = 0x1800
        self.find_files = {}
        self.find_volumes = {}
        self.snapshots = {}
        self.find_resources = {}
        self.tick_counter = 86400000  # 1 day in millisecs
        self.perf_counter = 0x5FD27D571F

        self.command_lines = [None] * 3
        self.startup_info = {}

        self.k32types = k32types

        super(Kernel32, self).__get_hook_attrs__(self)

    def add_local_atom(self, s):
        atom, cnt = self.get_local_atom(s)
        if atom is None:
            self.local_atom_table[self.curr_local_atom] = s, 1
            # this is not accurate, but fast and simple and shouldn't hurt anything
            self.curr_local_atom += 1
            return self.curr_local_atom - 1

        # if the atom already exists, increase its ref count
        self.local_atom_table[atom] = self.local_atom_table[atom][0], cnt + 1
        return atom

    def find_local_atom(self, s):
        atom = None
        for k, v in self.local_atom_table.items():
            if v[0].lower() == s.lower():
                atom = k
                break

        return atom

    # gets atom and its reference count
    def get_local_atom(self, s):
        atom = None, None
        for k, v in self.local_atom_table.items():
            if v[0].lower() == s.lower():
                atom = k, v[1]
                break

        return atom

    def delete_local_atom(self, atom):
        if atom in self.local_atom_table:
            s, cnt = self.local_atom_table[atom]
            cnt -= 1
            if cnt == 0:
                del self.local_atom_table[atom]
            else:
                self.local_atom_table[atom] = s, cnt

            return True

        return False

    def get_local_atom_name(self, atom):
        return self.local_atom_table.get(atom, (None, None))[0]

    def get_handle(self):
        self.curr_handle += 4
        return self.curr_handle

    def create_heap(self, emu):
        heap = self.mem_alloc(20, tag="emu.process_heap")

        self.heaps.append(heap)
        return heap

    def win_perms_to_emu_perms(self, win_perms):
        new = 0
        if win_perms & windefs.PAGE_EXECUTE_READWRITE:
            new = common.PERM_MEM_RWX
        elif win_perms & windefs.PAGE_NOACCESS:
            new = common.PERM_MEM_NONE
        else:
            if (
                win_perms & windefs.PAGE_EXECUTE
                or win_perms & windefs.PAGE_EXECUTE_READ
            ):
                new |= common.PERM_MEM_EXEC
            if (
                win_perms & windefs.PAGE_EXECUTE_READ
                or win_perms & windefs.PAGE_READONLY
                or win_perms & windefs.PAGE_READWRITE
            ):  # noqa
                new |= common.PERM_MEM_READ
            if win_perms & windefs.PAGE_READWRITE:
                new |= common.PERM_MEM_WRITE
        return new

    def emu_perms_to_win_perms(self, emu_perms):
        new = 0
        if emu_perms & common.PERM_MEM_RWX:
            new = windefs.PAGE_EXECUTE_READWRITE
        elif emu_perms & common.PERM_MEM_NONE:
            new = windefs.PAGE_NOACCESS
        else:
            if emu_perms & common.PERM_MEM_EXEC:
                new |= windefs.PAGE_EXECUTE
            if emu_perms & common.PERM_MEM_READ:  # noqa
                new |= windefs.PAGE_READONLY
            if emu_perms & common.PERM_MEM_WRITE:
                new |= windefs.PAGE_READWRITE
        return new

    def normalize_res_identifier(self, emu, cw, val):
        mask = (16 ** (emu.get_ptr_size() // 2) - 1) << 16
        if val & mask:  # not an INTRESOURCE
            name = emu.read_mem_string(val, cw)
            if name[0] == "#":
                try:
                    name = int(name[1:])
                except Exception:
                    return 0
        else:
            name = val

        return name

    def find_resource(self, pe, name, type_):
        # find type
        resource_type = None

        if not hasattr(pe, "DIRECTORY_ENTRY_RESOURCE"):
            return None

        for restype in pe.DIRECTORY_ENTRY_RESOURCE.entries:
            if type(type_) is str and restype.name is not None:
                if type_ == restype.name.decode("utf8"):
                    resource_type = restype
                    break
            elif type(type_) is int and hasattr(restype.struct, "Id"):
                if type_ == restype.struct.Id:
                    resource_type = restype
                    break

        if not resource_type:
            return None

        if not hasattr(resource_type, "directory"):
            return None

        for resource_id in resource_type.directory.entries:
            if type(name) is str and resource_id.name is not None:
                if name == resource_id.name.decode("utf8"):
                    return resource_id.directory.entries[0]
            elif type(name) is int and hasattr(resource_id.struct, "Id"):
                if name == resource_id.struct.Id:
                    return resource_id.directory.entries[0]

        return None

    @apihook("GetThreadLocale", argc=0)
    def GetThreadLocale(self, emu, argv, ctx={}):
        """
        LCID GetThreadLocale();
        """
        return 0xC000

    @apihook("OutputDebugString", argc=1)
    def OutputDebugString(self, emu, argv, ctx={}):
        """
        void OutputDebugStringA(
            LPCSTR lpOutputString
        );
        """
        (_str,) = argv
        cw = self.get_char_width(ctx)
        argv[0] = self.read_mem_string(_str, cw)

    @apihook("GetThreadTimes", argc=5)
    def GetThreadTimes(self, emu, argv, ctx={}):
        """
        BOOL GetThreadTimes(
            HANDLE     hThread,
            LPFILETIME lpCreationTime,
            LPFILETIME lpExitTime,
            LPFILETIME lpKernelTime,
            LPFILETIME lpUserTime
        );
        """
        hnd, lpCreationTime, lpExitTime, lpKernelTime, lpUserTime = argv

        if lpCreationTime:
            self.mem_write(lpCreationTime, b"\x20\x20\x00\x00")
        return True

    @apihook("GetProcessHeap", argc=0)
    def GetProcessHeap(self, emu, argv, ctx={}):
        """
        HANDLE GetProcessHeap();
        """

        if not self.heaps:
            heap = self.create_heap(emu)
        else:
            heap = self.heaps[0]
        return heap

    @apihook("GetProcessVersion", argc=1)
    def GetProcessVersion(self, emu, argv, ctx={}):
        """
        DWORD GetProcessVersion(
            DWORD ProcessId
        );
        """

        ver = self.get_os_version()
        major = ver["major"]
        minor = ver["minor"]

        rv = 0xFFFFFFFF & (major << 16 | minor)

        return rv

    @apihook("DisableThreadLibraryCalls", argc=1)
    def DisableThreadLibraryCalls(self, emu, argv, ctx={}):
        """
        BOOL DisableThreadLibraryCalls(
            HMODULE hLibModule
        );
        """

        (hLibModule,) = argv

        return True

    @apihook("CreateMutex", argc=3)
    def CreateMutex(self, emu, argv, ctx={}):
        """
        HANDLE CreateMutex(
            LPSECURITY_ATTRIBUTES lpMutexAttributes,
            BOOL                  bInitialOwner,
            LPCSTR                lpName
        );
        """

        attrs, owner, name = argv

        cw = self.get_char_width(ctx)

        if name:
            name = self.read_mem_string(name, cw)

        obj = self.get_object_from_name(name)

        hnd = 0
        if obj:
            hnd = emu.get_object_handle(obj)
            emu.set_last_error(windefs.ERROR_ALREADY_EXISTS)
        else:
            emu.set_last_error(windefs.ERROR_SUCCESS)
            hnd, evt = emu.create_mutant(name)

        argv[2] = name
        return hnd

    @apihook("CreateMutexEx", argc=4)
    def CreateMutexEx(self, emu, argv, ctx={}):
        """
        HANDLE CreateMutexExA(
          LPSECURITY_ATTRIBUTES lpMutexAttributes,
          LPCSTR                lpName,
          DWORD                 dwFlags,
          DWORD                 dwDesiredAccess
        );
        """
        attrs, name, flags, access = argv

        cw = self.get_char_width(ctx)

        if name:
            name = self.read_mem_string(name, cw)

        obj = self.get_object_from_name(name)

        hnd = 0
        if obj:
            hnd = emu.get_object_handle(obj)
            emu.set_last_error(windefs.ERROR_ALREADY_EXISTS)
        else:
            emu.set_last_error(windefs.ERROR_SUCCESS)
            hnd, evt = emu.create_mutant(name)

        argv[1] = name
        return hnd

    @apihook("LoadLibrary", argc=1)
    def LoadLibrary(self, emu, argv, ctx={}):
        """HMODULE LoadLibrary(
          LPTSTR lpLibFileName
        );"""

        (lib_name,) = argv
        hmod = windefs.NULL

        cw = self.get_char_width(ctx)
        req_lib = self.read_mem_string(lib_name, cw)
        lib = winemu.normalize_dll_name(req_lib)

        hmod = emu.load_library(lib)
        argv[0] = req_lib

        return hmod

    @apihook("CreateToolhelp32Snapshot", argc=2)
    def CreateToolhelp32Snapshot(self, emu, argv, ctx={}):
        """
        HANDLE CreateToolhelp32Snapshot(
            DWORD dwFlags,
            DWORD th32ProcessID
        );
        """

        (
            dwFlags,
            th32ProcessID,
        ) = argv
        if k32types.TH32CS_SNAPPROCESS == dwFlags:
            hnd = self.get_handle()
            index = 0
            self.snapshots.update(
                {hnd: {k32types.TH32CS_SNAPPROCESS: [index, emu.get_processes()]}}
            )
        elif k32types.TH32CS_SNAPTHREAD == dwFlags:
            hnd = self.get_handle()
            index = 0
            if th32ProcessID in [0, emu.curr_process.get_pid()]:
                proc = emu.curr_process
            else:
                for p in emu.get_processes():
                    if th32ProcessID == p.get_pid():
                        proc = p
                        break
                else:
                    raise ApiEmuError("The specified PID not found")
            self.snapshots.update(
                {
                    hnd: {
                        k32types.TH32CS_SNAPTHREAD: [
                            index,
                            proc.threads,
                            proc.get_pid(),
                        ]
                    }
                }
            )
        elif k32types.TH32CS_SNAPMODULE == dwFlags:
            hnd = self.get_handle()
            index = 0
            if th32ProcessID in [0, emu.curr_process.get_pid()]:
                proc = emu.curr_process
            else:
                for p in emu.get_processes():
                    if th32ProcessID == p.get_pid():
                        proc = p
                        break
                else:
                    raise ApiEmuError("The specified PID not found")

            self.snapshots.update(
                {
                    hnd: {
                        k32types.TH32CS_SNAPMODULE: [
                            index,
                            emu.get_user_modules(),
                            proc.get_pid(),
                        ]
                    }
                }
            )

        elif (
            k32types.TH32CS_SNAPHEAPLIST
            | k32types.TH32CS_SNAPPROCESS
            | k32types.TH32CS_SNAPTHREAD
            | k32types.TH32CS_SNAPMODULE
        ) == dwFlags:
            # ignoring HEAPLIST for now
            hnd = self.get_handle()
            index = 0
            if th32ProcessID in [0, emu.curr_process.get_pid()]:
                proc = emu.curr_process
            else:
                for p in emu.get_processes():
                    if th32ProcessID == p.get_pid():
                        proc = p
                        break
                else:
                    raise ApiEmuError("The specified PID not found")

            self.snapshots.update(
                {hnd: {k32types.TH32CS_SNAPPROCESS: [index, emu.get_processes()]}}
            )
            self.snapshots.update(
                {
                    hnd: {
                        k32types.TH32CS_SNAPTHREAD: [
                            index,
                            proc.threads,
                            proc.get_pid(),
                        ]
                    }
                }
            )
            self.snapshots.update(
                {
                    hnd: {
                        k32types.TH32CS_SNAPMODULE: [
                            index,
                            emu.get_user_modules(),
                            proc.get_pid(),
                        ]
                    }
                }
            )

        else:
            raise ApiEmuError("Unsupported snapshot type: 0x%x" % (dwFlags))

        cap_def = k32types.get_flag_defines(dwFlags, "TH32CS")
        if cap_def:
            cap_def = "|".join(cap_def)
            argv[0] = cap_def

        return hnd

    @apihook("Process32First", argc=2)
    def Process32First(self, emu, argv, ctx={}):
        """
        BOOL Process32First(
            HANDLE           hSnapshot,
            LPPROCESSENTRY32 lppe
        );
        """

        (
            hSnapshot,
            pe32,
        ) = argv
        rv = False

        snap = self.snapshots.get(hSnapshot)
        if not snap or not pe32 or k32types.TH32CS_SNAPPROCESS not in snap:
            return rv

        # Reset the handle index
        snap[k32types.TH32CS_SNAPPROCESS][0] = 1
        proc = snap[k32types.TH32CS_SNAPPROCESS][1][0]

        try:
            cw = self.get_char_width(ctx)
        except Exception:
            cw = 1

        pe = self.k32types.PROCESSENTRY32(emu.get_ptr_size(), cw)
        data = self.mem_cast(pe, pe32)
        pe.th32ProcessID = proc.get_pid()
        if cw == 2:
<<<<<<< HEAD
            pe.szExeFile = proc.image.encode("utf-16le") + b"\x00"
=======
            pe.szExeFile = proc.image.encode('utf-16le') + b'\x00\x00'
>>>>>>> 32540c23
        else:
            pe.szExeFile = proc.image.encode("utf-8") + b"\x00"

        self.mem_write(pe32, self.get_bytes(data))
        rv = True
        return rv

    @apihook("Process32Next", argc=2)
    def Process32Next(self, emu, argv, ctx={}):
        """
        BOOL Process32Next(
            HANDLE           hSnapshot,
            LPPROCESSENTRY32 lppe
        );
        """

        (
            hSnapshot,
            pe32,
        ) = argv
        rv = False

        snap = self.snapshots.get(hSnapshot)
        if not snap or not pe32 or k32types.TH32CS_SNAPPROCESS not in snap:
            return rv

        index = snap[k32types.TH32CS_SNAPPROCESS][0]
        snap[k32types.TH32CS_SNAPPROCESS][0] += 1
        if index >= len(snap[k32types.TH32CS_SNAPPROCESS][1]):
            return rv
        proc = snap[k32types.TH32CS_SNAPPROCESS][1][index]

        try:
            cw = self.get_char_width(ctx)
        except Exception:
            cw = 1

        pe = self.k32types.PROCESSENTRY32(emu.get_ptr_size(), cw)
        data = self.mem_cast(pe, pe32)
        pe.th32ProcessID = proc.get_pid()
        if cw == 2:
<<<<<<< HEAD
            pe.szExeFile = proc.image.encode("utf-16le") + b"\x00"
=======
            pe.szExeFile = proc.image.encode('utf-16le') + b'\x00\x00'
>>>>>>> 32540c23
        else:
            pe.szExeFile = proc.image.encode("utf-8") + b"\x00"

        self.mem_write(pe32, self.get_bytes(data))
        rv = True
        return rv

    @apihook("Thread32First", argc=2)
    def Thread32First(self, emu, argv, ctx={}):
        """
        BOOL Thread32First(
        HANDLE          hSnapshot,
        LPTHREADENTRY32 lpte
        );
        """

        (
            hSnapshot,
            te32,
        ) = argv
        rv = False

        snap = self.snapshots.get(hSnapshot)
        if not snap or not te32 or k32types.TH32CS_SNAPTHREAD not in snap:
            return rv

        # Reset the handle index
        snap[k32types.TH32CS_SNAPTHREAD][0] = 1
        thread = snap[k32types.TH32CS_SNAPTHREAD][1][0]

        te = self.k32types.THREADENTRY32(emu.get_ptr_size())
        data = self.mem_cast(te, te32)
        te.th32ThreadID = thread.tid
        te.th32OwnerProcessID = snap[k32types.TH32CS_SNAPTHREAD][2]

        self.mem_write(te32, self.get_bytes(data))
        rv = True
        return rv

    @apihook("Thread32Next", argc=2)
    def Thread32Next(self, emu, argv, ctx={}):
        """
        BOOL Thread32Next(
        HANDLE          hSnapshot,
        LPTHREADENTRY32 lpte
        );
        """

        (
            hSnapshot,
            te32,
        ) = argv
        rv = False

        snap = self.snapshots.get(hSnapshot)
        if not snap or not te32 or k32types.TH32CS_SNAPTHREAD not in snap:
            return rv

        index = snap[k32types.TH32CS_SNAPTHREAD][0]
        snap[k32types.TH32CS_SNAPTHREAD][0] += 1
        if index >= len(snap[k32types.TH32CS_SNAPTHREAD][1]):
            return rv
        thread = snap[k32types.TH32CS_SNAPTHREAD][1][index]

        te = self.k32types.THREADENTRY32(emu.get_ptr_size())
        data = self.mem_cast(te, te32)
        te.th32ThreadID = thread.tid
        te.th32OwnerProcessID = snap[k32types.TH32CS_SNAPTHREAD][2]

        self.mem_write(te32, self.get_bytes(data))
        rv = True
        return rv

    @apihook("Module32First", argc=2)
    def Module32First(self, emu, argv, ctx={}):
        """
        BOOL Module32First(
          HANDLE          hSnapshot,
          LPMODULEENTRY32 lpme
        );
        """

        (
            hSnapshot,
            mod32,
        ) = argv
        rv = False

        snap = self.snapshots.get(hSnapshot)
        if not snap or not mod32 or k32types.TH32CS_SNAPMODULE not in snap:
            return rv

        # Reset the handle index
        snap[k32types.TH32CS_SNAPMODULE][0] = 1
        module = snap[k32types.TH32CS_SNAPMODULE][1][0]

        try:
            cw = self.get_char_width(ctx)
        except Exception:
            cw = 1

        mod = self.k32types.MODULEENTRY32(emu.get_ptr_size(), cw)
        data = self.mem_cast(mod, mod32)
        if cw == 2:
            if hasattr(module, "decoy_path"):
                mod.szExePath = module.decoy_path.encode("utf-16le") + b"\x00"
            mod.szModule = module.name.encode("utf-16le") + b"\x00"
        else:
            if hasattr(module, "decoy_path"):
                mod.szExePath = module.decoy_path.encode("utf-8") + b"\x00"
            mod.szModule = module.name.encode("utf-8") + b"\x00"

        mod.modBaseAddr = module.base
        mod.modBaseSize = module.image_size
        mod.th32ProcessID = snap[k32types.TH32CS_SNAPMODULE][2]
        self.mem_write(mod32, self.get_bytes(data))
        rv = True
        return rv

    @apihook("Module32Next", argc=2)
    def Module32Next(self, emu, argv, ctx={}):
        """
        BOOL Module32Next(
          HANDLE          hSnapshot,
          LPMODULEENTRY32 lpme
        );
        """

        (
            hSnapshot,
            mod32,
        ) = argv
        rv = False

        snap = self.snapshots.get(hSnapshot)
        if not snap or not mod32 or k32types.TH32CS_SNAPMODULE not in snap:
            return rv

        index = snap[k32types.TH32CS_SNAPMODULE][0]
        snap[k32types.TH32CS_SNAPMODULE][0] += 1
        if index >= len(snap[k32types.TH32CS_SNAPMODULE][1]):
            return rv
        module = snap[k32types.TH32CS_SNAPMODULE][1][index]
        try:
            cw = self.get_char_width(ctx)
        except Exception:
            cw = 1

        mod = self.k32types.MODULEENTRY32(emu.get_ptr_size(), cw)
        data = self.mem_cast(mod, mod32)
        if cw == 2:
            if hasattr(module, "decoy_path"):
                mod.szExePath = module.decoy_path.encode("utf-16le") + b"\x00"
            mod.szModule = module.name.encode("utf-16le") + b"\x00"
        else:
            if hasattr(module, "decoy_path"):
                mod.szExePath = module.decoy_path.encode("utf-8") + b"\x00"
            mod.szModule = module.name.encode("utf-8") + b"\x00"

        mod.modBaseAddr = module.base
        mod.modBaseSize = module.image_size
        mod.th32ProcessID = snap[k32types.TH32CS_SNAPMODULE][2]
        self.mem_write(mod32, self.get_bytes(data))
        rv = True
        return rv

    @apihook("OpenProcess", argc=3)
    def OpenProcess(self, emu, argv, ctx={}):
        """
        HANDLE OpenProcess(
            DWORD dwDesiredAccess,
            BOOL  bInheritHandle,
            DWORD dwProcessId
        );
        """

        access, inherit, pid = argv

        hnd = 0
        proc = emu.get_object_from_id(pid)
        if proc:
            hnd = emu.get_object_handle(proc)
        else:
            emu.set_last_error(windefs.ERROR_INVALID_PARAMETER)
        return hnd

    @apihook("OpenMutex", argc=3)
    def OpenMutex(self, emu, argv, ctx={}):
        """
        HANDLE OpenMutex(
            DWORD   dwDesiredAccess,
            BOOL    bInheritHandle,
            LPCWSTR lpName
        );
        """

        access, inherit, name = argv

        cw = self.get_char_width(ctx)

        if name:
            obj_name = self.read_mem_string(name, cw)
            argv[2] = obj_name

        obj = self.get_object_from_name(obj_name)

        hnd = 0
        if obj:
            hnd = emu.get_object_handle(obj)
        else:
            emu.set_last_error(windefs.ERROR_INVALID_PARAMETER)
        return hnd

    @apihook("TerminateProcess", argc=2)
    def TerminateProcess(self, emu, argv, ctx={}):
        """
        BOOL TerminateProcess(
            HANDLE hProcess,
            UINT   uExitCode
        );
        """

        hProcess, uExitCode = argv
        rv = False

        proc = emu.get_object_from_handle(hProcess)
        if not proc:
            return rv

        emu.kill_process(proc)
        rv = True

    @apihook("FreeLibraryAndExitThread", argc=2)
    def FreeLibraryAndExitThread(self, emu, argv, ctx={}):
        """
        void FreeLibraryAndExitThread(
            HMODULE hLibModule,
            DWORD   dwExitCode
        );
        """
        emu.exit_process()
        return

    @apihook("ExitThread", argc=1)
    def ExitThread(self, emu, argv, ctx={}):
        """
        void ExitThread(
            DWORD   dwExitCode
        );
        """
        emu.exit_process()
        return

    @apihook("WinExec", argc=2)
    def WinExec(self, emu, argv, ctx={}):
        """
        UINT WinExec(
            LPCSTR lpCmdLine,
            UINT   uCmdShow
        );
        """

        lpCmdLine, uCmdShow = argv
        rv = 1

        if lpCmdLine:
            cmd = self.read_mem_string(lpCmdLine, 1)
            argv[0] = cmd
            app = cmd.split()[0]
            proc = emu.create_process(path=app, cmdline=cmd)
            self.log_process_event(proc, "create")
            rv = 32

        return rv

    @apihook("LoadLibraryEx", argc=3)
    def LoadLibraryEx(self, emu, argv, ctx={}):
        """HMODULE LoadLibraryExA(
          LPCSTR lpLibFileName,
          HANDLE hFile,
          DWORD  dwFlags
        );"""

        lib_name, _, dwFlags = argv

        hmod = 0

        cw = self.get_char_width(ctx)
        req_lib = self.read_mem_string(lib_name, cw)
        lib = winemu.normalize_dll_name(req_lib)

        hmod = emu.load_library(lib)

        flags = {
            0x1: "DONT_RESOLVE_DLL_REFERENCES",
            0x10: "LOAD_IGNORE_CODE_AUTHZ_LEVEL",
            0x2: "LOAD_LIBRARY_AS_DATAFILE",
            0x40: "LOAD_LIBRARY_AS_DATAFILE_EXCLUSIVE",
            0x20: "LOAD_LIBRARY_AS_IMAGE_RESOURCE",
            0x200: "LOAD_LIBRARY_SEARCH_APPLICATION_DIR",
            0x1000: "LOAD_LIBRARY_SEARCH_DEFAULT_DIRS",
            0x100: "LOAD_LIBRARY_SEARCH_DLL_LOAD_DIR",
            0x800: "LOAD_LIBRARY_SEARCH_SYSTEM32",
            0x400: "LOAD_LIBRARY_SEARCH_USER_DIRS",
            0x8: "LOAD_WITH_ALTERED_SEARCH_PATH",
        }

        pretty_flags = " | ".join(
            [name for bit, name in flags.items() if dwFlags & bit]
        )

        argv[0] = req_lib
        argv[1] = argv[1]
        argv[2] = pretty_flags

        if not hmod:
            emu.set_last_error(windefs.ERROR_MOD_NOT_FOUND)

        return hmod

    @apihook("CreateProcessInternal", argc=12)
    def CreateProcessInternal(self, emu, argv, ctx={}):
        """
        BOOL CreateProcessInternal(
          PVOID Reserved1,
          LPTSTR                lpApplicationName,
          LPTSTR                lpCommandLine,
          LPSECURITY_ATTRIBUTES lpProcessAttributes,
          LPSECURITY_ATTRIBUTES lpThreadAttributes,
          BOOL                  bInheritHandles,
          DWORD                 dwCreationFlags,
          LPVOID                lpEnvironment,
          LPTSTR                lpCurrentDirectory,
          LPSTARTUPINFO         lpStartupInfo,
          LPPROCESS_INFORMATION lpProcessInformation,
          PVOID Reserved2
        );
        """
        # Args are the same as CreateProcess except for argv[0] and argv[-1]
        _argv = argv[1:-1]
        rv = self.CreateProcess(emu, _argv, ctx)
        argv[1:-1] = _argv
        return rv

    @apihook("CreateProcess", argc=10)
    def CreateProcess(self, emu, argv, ctx={}):
        """BOOL CreateProcess(
          LPTSTR                lpApplicationName,
          LPTSTR                lpCommandLine,
          LPSECURITY_ATTRIBUTES lpProcessAttributes,
          LPSECURITY_ATTRIBUTES lpThreadAttributes,
          BOOL                  bInheritHandles,
          DWORD                 dwCreationFlags,
          LPVOID                lpEnvironment,
          LPTSTR                lpCurrentDirectory,
          LPSTARTUPINFO         lpStartupInfo,
          LPPROCESS_INFORMATION lpProcessInformation
        );"""
        app, cmd, pa, ta, inherit, flags, env, cd, si, ppi = argv

        cw = self.get_char_width(ctx)
        cmdstr = ""
        appstr = ""
        if app:
            appstr = self.read_mem_string(app, cw)
            argv[0] = appstr
        if cmd:
            cmdstr = self.read_mem_string(cmd, cw)
            argv[1] = cmdstr

        def_flags = windefs.get_creation_flags(flags)
        if def_flags:
            def_flags = " | ".join(def_flags)
            argv[5] = def_flags

        proc = emu.create_process(path=appstr, cmdline=cmdstr)
        proc_hnd = self.get_object_handle(proc)

        mod = proc.get_module()
        # Map the PE image for the new process
        emu.map_decoy(mod)

        thread = proc.threads[0]
        thread_hnd = self.get_object_handle(thread)
        if windefs.CREATE_SUSPENDED & flags:
            thread.suspend_count = 1

        ctx = windefs.CONTEXT(emu.get_ptr_size())
        if emu.get_arch() == e_arch.ARCH_X86:
            ctx.Eax = proc.get_ep()
            ctx.Eip = ctx.Eax
            thread.set_context(ctx)

        _pi = self.k32types.PROCESS_INFORMATION(emu.get_ptr_size())
        data = self.mem_cast(_pi, ppi)
        _pi.hProcess = proc_hnd
        _pi.hThread = thread_hnd
        _pi.dwProcessId = proc.get_id()
        _pi.dwThreadId = thread.tid

        self.mem_write(ppi, self.get_bytes(data))

        rv = 1

        self.log_process_event(proc, "create")
        return rv

    @apihook("VirtualAlloc", argc=4)
    def VirtualAlloc(self, emu, argv, ctx={}):

        """LPVOID WINAPI VirtualAlloc(
          _In_opt_ LPVOID lpAddress,
          _In_     SIZE_T dwSize,
          _In_     DWORD  flAllocationType,
          _In_     DWORD  flProtect
        );"""

        lpAddress, dwSize, flAllocationType, flProtect = argv
        buf = 0
        tag_prefix = "api.VirtualAlloc"

        prot_def = windefs.get_page_rights(flProtect)
        if prot_def:
            prot_def = "|".join(prot_def)
            argv[3] = prot_def

        # Was this address already commited?
        mm = emu.get_address_map(lpAddress)
        if mm and mm.get_tag() and mm.get_tag().startswith(tag_prefix):
            buf = lpAddress
        else:
            if dwSize:
                if lpAddress:
                    test = lpAddress & 0xFFFFFFFFFFFFF000
                else:
                    # This is an arbitrary base address and will be
                    # auto-adjusted by the memory manager
                    test = emu.virtual_mem_base
                size = dwSize
                base, size = emu.get_valid_ranges(size, addr=test)
                while base and base & 0xFFF:
                    base, size = emu.get_valid_ranges(size, addr=test)
                    test += PAGE_SIZE

                emu_perms = self.win_perms_to_emu_perms(flProtect)
                buf = self.mem_alloc(
                    base=base,
                    size=size,
                    tag=tag_prefix,
                    flags=flProtect,
                    perms=emu_perms,
                )

                emu._set_dyn_code_hook(buf, size)

                # In the wild, I noticed some x64 malware samples that
                # will rely on the new buffer pointer being placed into the first
                # location in the x64 register backup on the stack (performed by
                # the Windows API). Let's do that here.
                arch = emu.get_arch()
                if arch == e_arch.ARCH_AMD64:
                    sp = emu.get_stack_ptr()
                    p = buf.to_bytes(8, "little")
                    self.mem_write(sp + 8, p)

        return buf

    @apihook("VirtualAllocEx", argc=5)
    def VirtualAllocEx(self, emu, argv, ctx={}):
        """
        LPVOID VirtualAllocEx(
          HANDLE hProcess,
          LPVOID lpAddress,
          SIZE_T dwSize,
          DWORD  flAllocationType,
          DWORD  flProtect
        );
        """
        hProcess, lpAddress, dwSize, flAllocationType, flProtect = argv
        buf = 0

        if hProcess == self.get_max_int():
            obj = emu.get_current_process()
        else:
            obj = self.get_object_from_handle(hProcess)

        if not obj:
            return windefs.NULL

        proc_path = obj.get_process_path()
        argv[0] = proc_path
        proc_path = ntpath.basename(proc_path)
        proc_path = proc_path.replace(".", "_")

        tag_prefix = "api.VirtualAllocEx.%s.%d" % (proc_path, obj.get_pid())

        prot_def = windefs.get_page_rights(flProtect)
        if prot_def:
            prot_def = "|".join(prot_def)
            argv[4] = prot_def

        # Was this address already commited?
        mm = emu.get_address_map(lpAddress)
        if mm and mm.get_tag().startswith(tag_prefix):
            buf = lpAddress
        else:

            if dwSize:
                if lpAddress:
                    test = lpAddress & 0xFFFFFFFFFFFFF000
                else:
                    test = emu.virtual_mem_base
                size = dwSize
                base, size = emu.get_valid_ranges(size, addr=test)
                while base and base & 0xFFF:
                    base, size = emu.get_valid_ranges(size, addr=test)
                    test += PAGE_SIZE

                emu_perms = self.win_perms_to_emu_perms(flProtect)
                buf = self.mem_alloc(
                    base=base,
                    size=size,
                    tag=tag_prefix,
                    flags=flProtect,
                    perms=emu_perms,
                    process=obj,
                )
                mm = emu.get_address_map(buf)

                self.log_process_event(
                    obj,
                    "mem_alloc",
                    base=buf,
                    size=dwSize,
                    type=flAllocationType,
                    protect=argv[4],
                )

                emu._set_dyn_code_hook(buf, size)

        return buf

    @apihook("WriteProcessMemory", argc=5)
    def WriteProcessMemory(self, emu, argv, ctx={}):
        """
        BOOL WriteProcessMemory(
          HANDLE  hProcess,
          LPVOID  lpBaseAddress,
          LPCVOID lpBuffer,
          SIZE_T  nSize,
          SIZE_T  *lpNumberOfBytesWritten
        );
        """
        hProcess, lpBaseAddress, lpBuffer, nSize, lpNumberOfBytesWritten = argv
        rv = False

        if hProcess == self.get_max_int():
            obj = emu.get_current_process()
        else:
            obj = self.get_object_from_handle(hProcess)

        proc_path = obj.get_process_path()
        argv[0] = proc_path

        data = b""
        if lpBuffer and lpBaseAddress:
            data = self.mem_read(lpBuffer, nSize)
            self.mem_write(lpBaseAddress, data)
            if lpNumberOfBytesWritten:
                bw = (len(data)).to_bytes(self.get_ptr_size(), "little")
                self.mem_write(lpNumberOfBytesWritten, bw)
            rv = True
            emu.set_last_error(windefs.ERROR_SUCCESS)
        else:
            emu.set_last_error(windefs.ERROR_INVALID_PARAMETER)

        self.log_process_event(
            obj, "mem_write", base=lpBaseAddress, size=nSize, data=data
        )

        return rv

    @apihook("ReadProcessMemory", argc=5)
    def ReadProcessMemory(self, emu, argv, ctx={}):
        """
        BOOL ReadProcessMemory(
            HANDLE  hProcess,
            LPCVOID lpBaseAddress,
            LPVOID  lpBuffer,
            SIZE_T  nSize,
            SIZE_T  *lpNumberOfBytesRead
        );
        """
        hProcess, lpBaseAddress, lpBuffer, nSize, lpNumberOfBytesRead = argv
        rv = False

        if hProcess == self.get_max_int():
            obj = emu.get_current_process()
        else:
            obj = self.get_object_from_handle(hProcess)

        proc_path = obj.get_process_path()
        argv[0] = proc_path

        data = b""
        if lpBuffer and lpBaseAddress:
            try:
                data = self.mem_read(lpBaseAddress, nSize)
            except Exception:
                emu.set_last_error(windefs.ERROR_ACCESS_DENIED)
                return rv
            self.mem_write(lpBuffer, data)
            if lpNumberOfBytesRead:
                bw = (len(data)).to_bytes(self.get_ptr_size(), "little")
                self.mem_write(lpNumberOfBytesRead, bw)
            rv = True
            emu.set_last_error(windefs.ERROR_SUCCESS)
        else:
            emu.set_last_error(windefs.ERROR_INVALID_PARAMETER)

        self.log_process_event(
            obj, "mem_read", base=lpBaseAddress, size=nSize, data=data
        )

        return rv

    @apihook("CreateRemoteThread", argc=7)
    def CreateRemoteThread(self, emu, argv, ctx={}):
        """
        HANDLE CreateRemoteThread(
          HANDLE                 hProcess,
          LPSECURITY_ATTRIBUTES  lpThreadAttributes,
          SIZE_T                 dwStackSize,
          LPTHREAD_START_ROUTINE lpStartAddress,
          LPVOID                 lpParameter,
          DWORD                  dwCreationFlags,
          LPDWORD                lpThreadId
        );
        """
        (
            hProcess,
            lpThreadAttributes,
            dwStackSize,
            lpStartAddress,
            lpParameter,
            dwCreationFlags,
            lpThreadId,
        ) = argv

        is_remote = False
        if hProcess == self.get_max_int():
            proc_obj = emu.get_current_process()
        else:
            is_remote = True
            proc_obj = self.get_object_from_handle(hProcess)

        proc_path = proc_obj.get_process_path()
        argv[0] = proc_path
        proc_path = ntpath.basename(proc_path)
        proc_path = proc_path.replace(".", "_")

        if is_remote:
            run_type = "injected_thread_%s_%x" % (proc_path, proc_obj.get_id())
            evt_type = "thread_inject"
        else:
            run_type = "thread"
            evt_type = "thread"

        handle, obj = self.create_thread(
            lpStartAddress, lpParameter, proc_obj, thread_type=run_type
        )

        if not obj:
            return handle

        if lpThreadId:
            self.mem_write(lpThreadId, obj.get_id().to_bytes(4, "little"))

        self.log_process_event(
            proc_obj, evt_type, start_addr=lpStartAddress, param=lpParameter
        )

        emu.set_last_error(windefs.ERROR_SUCCESS)

        return handle

    @apihook("CreateThread", argc=6)
    def CreateThread(self, emu, argv, ctx={}):
        """
        HANDLE CreateThread(
            LPSECURITY_ATTRIBUTES   lpThreadAttributes,
            SIZE_T                  dwStackSize,
            LPTHREAD_START_ROUTINE  lpStartAddress,
            __drv_aliasesMem LPVOID lpParameter,
            DWORD                   dwCreationFlags,
            LPDWORD                 lpThreadId
        );
        """
        (
            lpThreadAttributes,
            dwStackSize,
            lpStartAddress,
            lpParameter,
            dwCreationFlags,
            lpThreadId,
        ) = argv

        proc_obj = emu.get_current_process()
        def_flags = windefs.get_creation_flags(dwCreationFlags)
        if def_flags:
            def_flags = " | ".join(def_flags)
            argv[4] = def_flags

        is_suspended = False
        if dwCreationFlags & windefs.CREATE_SUSPENDED:
            is_suspended = True

        handle, obj = self.create_thread(
            lpStartAddress,
            lpParameter,
            proc_obj,
            thread_type="thread",
            is_suspended=is_suspended,
        )

        if not obj:
            return handle

        if lpThreadId:
            self.mem_write(lpThreadId, obj.get_id().to_bytes(4, "little"))

        emu.set_last_error(windefs.ERROR_SUCCESS)

        return handle

    @apihook("ResumeThread", argc=1)
    def ResumeThread(self, emu, argv, ctx={}):
        """
        DWORD ResumeThread(
            HANDLE hThread
        );
        """
        (hThread,) = argv
        rv = -1
        obj = self.get_object_from_handle(hThread)
        if not obj:
            return rv

        rv = obj.suspend_count
        if rv > 0:
            obj.suspend_count -= 1

        if emu.get_arch() == e_arch.ARCH_X86:
            if not emu.resume_thread(obj):
                context = obj.get_context()
                proc = obj.process
                handle, obj = self.create_thread(
                    context.Eip,
                    0,
                    proc,
                    thread_type="thread.%s.%d" % (proc.name, proc.get_id()),
                )
        return rv

    @apihook("SuspendThread", argc=1)
    def SuspendThread(self, emu, argv, ctx={}):
        """
        DWORD SuspendThread(
            HANDLE hThread
        );
        """
        (hThread,) = argv
        rv = -1
        obj = self.get_object_from_handle(hThread)
        if not obj:
            return rv

        rv = obj.suspend_count
        obj.suspend_count += 1
        return rv

    @apihook("VirtualQuery", argc=3)
    def VirtualQuery(self, emu, argv, ctx={}):
        """
        SIZE_T VirtualQuery(
            LPCVOID                   lpAddress,
            PMEMORY_BASIC_INFORMATION lpBuffer,
            SIZE_T                    dwLength
        );
        """
        rv = 0

        lpAddress, lpBuffer, dwLength = argv
        mbi = self.k32types.MEMORY_BASIC_INFORMATION(emu.get_ptr_size())

        if mbi.sizeof() > dwLength or not lpBuffer:
            emu.set_last_error(windefs.ERROR_INVALID_PARAMETER)
            return rv

        mm = emu.get_address_map(lpAddress)
        if not mm:
            emu.set_last_error(windefs.ERROR_INVALID_PARAMETER)
            return rv

        mbi.BaseAddress = mm.get_base()
        mbi.AllocationBase = mm.get_base()
        mbi.AllocationProtect = self.emu_perms_to_win_perms(mm.get_prot())
        mbi.RegionSize = mm.get_size()
        mbi.State = windefs.MEM_COMMIT
        mbi.Protect = self.emu_perms_to_win_perms(mm.get_prot())
        mbi.Type = 0

        self.mem_write(lpBuffer, mbi.get_bytes())
        rv = mbi.sizeof()

        return mbi.sizeof()

    @apihook("VirtualProtect", argc=4)
    def VirtualProtect(self, emu, argv, ctx={}):
        """BOOL WINAPI VirtualProtect(
          _In_  LPVOID lpAddress,
          _In_  SIZE_T dwSize,
          _In_  DWORD  flNewProtect,
          _Out_ PDWORD lpflOldProtect
        );"""
        rv = 0
        mm = None
        new = 0

        lpAddress, dwSize, flNewProtect, lpflOldProtect = argv

        maps = emu.get_mem_maps()
        for m in maps:
            if m.get_base() <= lpAddress < m.get_base() + m.get_size():
                mm = m
                break

        # convert the mem flags
        if mm and lpflOldProtect:
            # See if we saved off the flags if this chunk is from a previous
            # VirtualAlloc()
            old_prot = mm.get_flags()
            if not old_prot:
                # Otherwise, get the perms from the emulator and convert it to
                # Win32 protection flags
                old_prot = self.emu_perms_to_win_perms(mm.get_prot())
            # Check for page alignment
            addr = lpAddress & 0xFFFFFFFFFFFFF000
            size = dwSize & 0xFFFFFFFFFFFFF000
            new = self.win_perms_to_emu_perms(flNewProtect)

            remainder = dwSize & 0xFFF
            if remainder:
                size += 0x1000

            try:
                emu.mem_protect(addr, size, new)
            finally:
                mm.prot = new
                self.mem_write(lpflOldProtect, old_prot.to_bytes(4, "little"))
                return 1

        return rv

    @apihook("VirtualProtectEx", argc=5)
    def VirtualProtectEx(self, emu, argv, ctx={}):
        """
        BOOL VirtualProtectEx(
            HANDLE hProcess,
            LPVOID lpAddress,
            SIZE_T dwSize,
            DWORD  flNewProtect,
            PDWORD lpflOldProtect
        );
        """
        hProcess, lpAddress, dwSize, flNewProtect, lpflOldProtect = argv

        proc_obj = self.get_object_from_handle(hProcess)
        if 0xFFFFFFFF == (0xFFFFFFFF & hProcess):
            proc_obj = emu.get_current_process()

        rv = self.VirtualProtect(emu, argv[1:], ctx)

        prot_def = windefs.get_page_rights(flNewProtect)
        if prot_def:
            prot_def = " | ".join(prot_def)
            argv[3] = prot_def

        self.log_process_event(
            proc_obj, "mem_protect", base=lpAddress, size=dwSize, protect=prot_def
        )

        return rv

    @apihook("VirtualFree", argc=3)
    def VirtualFree(self, emu, argv, ctx={}):
        """
        BOOL VirtualFree(
          LPVOID lpAddress,
          SIZE_T dwSize,
          DWORD  dwFreeType
        );
        """
        rv = 0

        lpAddress, dwSize, dwFreeType = argv
        maps = emu.get_mem_maps()
        for m in maps:
            if m.base == lpAddress:
                m.set_free()
                rv = True
                break

        rv = 1

        return rv

    @apihook("GetCurrentProcess", argc=0)
    def GetCurrentProcess(self, emu, argv, ctx={}):
        """
        HANDLE GetCurrentProcess();
        """

        rv = self.get_max_int()

        return rv

    @apihook("GetVersion", argc=0)
    def GetVersion(self, emu, argv, ctx={}):
        """NOT_BUILD_WINDOWS_DEPRECATE DWORD GetVersion();"""

        ver = self.get_os_version()
        build = ver["build"]
        major = ver["major"]
        minor = ver["minor"]

        rv = 0xFFFFFFFF & ((build << 16) | minor << 8 | major)

        return rv

    @apihook("GetLastError", argc=0)
    def GetLastError(self, emu, argv, ctx={}):
        """DWORD WINAPI GetLastError(void);"""

        rv = emu.get_last_error()

        # TODO: reset last error code here for now
        emu.set_last_error(windefs.ERROR_SUCCESS)

        return rv

    @apihook("SetLastError", argc=1)
    def SetLastError(self, emu, argv, ctx={}):
        """
        void SetLastError(
          DWORD dwErrCode
        );
        """
        (dwErrCode,) = argv

        emu.set_last_error(dwErrCode)

        return None

    @apihook("SetHandleInformation", argc=3)
    def SetHandleInformation(self, emu, argv, ctx={}):
        """
        BOOL SetHandleInformation(
          HANDLE hObject,
          DWORD  dwMask,
          DWORD  dwFlags
        );
        """

        # Non-zero value for success.
        rv = 1

        return rv

    @apihook("GetHandleInformation", argc=2)
    def GetHandleInformation(self, emu, argv, ctx={}):
        """
        BOOL GetHandleInformation(
          HANDLE  hObject,
          LPDWORD lpdwFlags
        );
        """

        # Non-zero value for success.
        rv = 1

        return rv

    @apihook("ExitProcess", argc=1)
    def ExitProcess(self, emu, argv, ctx={}):
        """void ExitProcess(
                UINT uExitCode
        );"""

        self.exit_process()
        return 0

    @apihook("SystemTimeToTzSpecificLocalTime", argc=3)
    def SystemTimeToTzSpecificLocalTime(self, emu, argv, ctx={}):
        """
        BOOL SystemTimeToTzSpecificLocalTime(
            const TIME_ZONE_INFORMATION *lpTimeZoneInformation,
            const SYSTEMTIME            *lpUniversalTime,
            LPSYSTEMTIME                lpLocalTime
        );
        """
        return True

    @apihook("FileTimeToSystemTime", argc=2)
    def FileTimeToSystemTime(self, emu, argv, ctx={}):
        """
        BOOL FileTimeToSystemTime(
            const FILETIME *lpFileTime,
            LPSYSTEMTIME   lpSystemTime
        );
        """

        lpFileTime, lpSystemTime = argv

        st = self.k32types.SYSTEMTIME(emu.get_ptr_size())
        ft = self.k32types.FILETIME(emu.get_ptr_size())
        ft = self.mem_cast(ft, lpFileTime)

        quad = (ft.dwHighDateTime << 32) | ft.dwLowDateTime
        try:
            dt = datetime.datetime.utcfromtimestamp(
                (quad - 116444736000000000) / 10000000
            )
        except ValueError:
            dt = None

        if dt:
            st.wYear = dt.year
            st.wMonth = dt.month
            st.wDayOfWeek = dt.weekday()
            st.wDay = dt.day
            st.wHour = dt.hour
            st.wMinute = dt.minute
            st.wSecond = dt.second
            if lpSystemTime:
                self.mem_write(lpSystemTime, st.get_bytes())

        return True

    @apihook("GetSystemTimeAsFileTime", argc=1)
    def GetSystemTimeAsFileTime(self, emu, argv, ctx={}):
        """void GetSystemTimeAsFileTime(
          LPFILETIME lpSystemTimeAsFileTime
        );"""

        (lpSystemTimeAsFileTime,) = argv
        ft = self.k32types.FILETIME(emu.get_ptr_size())

        timestamp = (
            116444736000000000 + int(datetime.datetime.utcnow().timestamp()) * 10000000
        )
        ft.dwLowDateTime = 0xFFFFFFFF & timestamp
        ft.dwHighDateTime = timestamp >> 32

        self.mem_write(lpSystemTimeAsFileTime, self.get_bytes(ft))

        return

    @apihook("SystemTimeToFileTime", argc=2)
    def SystemTimeToFileTime(self, emu, argv, ctx={}):
        """
        BOOL SystemTimeToFileTime(
        const SYSTEMTIME *lpSystemTime,
        LPFILETIME       lpFileTime
        );
        """

        lpSystemTime, lpFileTime = argv
        self.GetSystemTimeAsFileTime(emu, argv[1:], ctx)

        return True

    @apihook("SetThreadErrorMode", argc=2)
    def SetThreadErrorMode(self, emu, argv, ctx={}):
        """
        BOOL SetThreadErrorMode(
            DWORD   dwNewMode,
            LPDWORD lpOldMode
        );
        """

        dwNewMode, lpOldMode = argv

        return True

    @apihook("SetDefaultDllDirectories", argc=1)
    def SetDefaultDllDirectories(self, emu, argv, ctx={}):
        """
        BOOL SetDefaultDllDirectories(
            DWORD DirectoryFlags
        );
        """

        return True

    @apihook("SetConsoleTitle", argc=1)
    def SetConsoleTitle(self, emu, argv, ctx={}):
        """
        BOOL WINAPI SetConsoleTitle(
        _In_ LPCTSTR lpConsoleTitle
        );
        """

        (lpConsoleTitle,) = argv
        if lpConsoleTitle:
            cw = self.get_char_width(ctx)
            cs1 = self.read_mem_string(lpConsoleTitle, cw)
            argv[0] = cs1
        return True

    @apihook("GetLocalTime", argc=1)
    def GetLocalTime(self, emu, argv, ctx={}):
        """
        void GetLocalTime(
            LPSYSTEMTIME lpSystemTime
        );
        """
        return self.GetSystemTime(emu, argv)

    @apihook("GetSystemTime", argc=1)
    def GetSystemTime(self, emu, argv, ctx={}):
        """
        void GetSystemTime(
            LPSYSTEMTIME lpSystemTime
        );"""
        (lpSystemTime,) = argv
        st = self.k32types.SYSTEMTIME(emu.get_ptr_size())

        now = datetime.datetime.now()
        st.wYear = now.year
        st.wMonth = now.month
        st.wDayOfWeek = 2
        st.wDay = now.day
        st.wHour = now.hour
        st.wMinute = now.minute
        st.wSecond = now.second
        st.wMilliseconds = 0

        self.mem_write(lpSystemTime, self.get_bytes(st))

        return

    @apihook("GetCurrentThreadId", argc=0)
    def GetCurrentThreadId(self, emu, argv, ctx={}):
        """DWORD GetCurrentThreadId();"""

        thread = emu.get_current_thread()
        rv = thread.get_id()

        return rv

    @apihook("GetCurrentProcessId", argc=0)
    def GetCurrentProcessId(self, emu, argv, ctx={}):
        """DWORD GetCurrentProcessId();"""

        proc = emu.get_current_process()
        rv = proc.get_id()

        return rv

    @apihook("IsProcessorFeaturePresent", argc=1, conv=e_arch.CALL_CONV_STDCALL)
    def IsProcessorFeaturePresent(self, emu, argv, ctx={}):
        """BOOL IsProcessorFeaturePresent(
              DWORD ProcessorFeature
        );"""

        rv = 1

        lookup = {
            25: "PF_ARM_64BIT_LOADSTORE_ATOMIC",
            24: "PF_ARM_DIVIDE_INSTRUCTION_AVAILABLE",
            26: "PF_ARM_EXTERNAL_CACHE_AVAILABLE",
            27: "PF_ARM_FMAC_INSTRUCTIONS_AVAILABLE",
            18: "PF_ARM_VFP_32_REGISTERS_AVAILABLE",
            7: "PF_3DNOW_INSTRUCTIONS_AVAILABLE",
            16: "PF_CHANNELS_ENABLED",
            2: "PF_COMPARE_EXCHANGE_DOUBLE",
            14: "PF_COMPARE_EXCHANGE128",
            15: "PF_COMPARE64_EXCHANGE128",
            23: "PF_FASTFAIL_AVAILABLE",
            1: "PF_FLOATING_POINT_EMULATED",
            0: "PF_FLOATING_POINT_PRECISION_ERRATA",
            3: "PF_MMX_INSTRUCTIONS_AVAILABLE",
            12: "PF_NX_ENABLED",
            9: "PF_PAE_ENABLED",
            8: "PF_RDTSC_INSTRUCTION_AVAILABLE",
            22: "PF_RDWRFSGSBASE_AVAILABLE",
            20: "PF_SECOND_LEVEL_ADDRESS_TRANSLATION",
            13: "PF_SSE3_INSTRUCTIONS_AVAILABLE",
            21: "PF_VIRT_FIRMWARE_ENABLED",
            6: "PF_XMMI_INSTRUCTIONS_AVAILABLE",
            10: "PF_XMMI64_INSTRUCTIONS_AVAILABLE",
            17: "PF_XSAVE_ENABLED",
        }

        argv[0] = lookup[argv[0]]
        return rv

    @apihook("lstrcmpi", argc=2)
    def lstrcmpi(self, emu, argv, ctx={}):
        """int lstrcmpiA(
          LPCSTR lpString1,
          LPCSTR lpString2
        );"""
        cw = self.get_char_width(ctx)

        string1, string2 = argv
        rv = 1

        cs1 = self.read_mem_string(string1, cw)
        cs2 = self.read_mem_string(string2, cw)

        argv[0] = cs1
        argv[1] = cs2

        if cs1.lower() == cs2.lower():
            rv = 0

        return rv

    @apihook("lstrcmp", argc=2)
    def lstrcmp(self, emu, argv, ctx={}):
        """int lstrcmpiA(
          LPCSTR lpString1,
          LPCSTR lpString2
        );"""
        cw = self.get_char_width(ctx)

        string1, string2 = argv
        rv = 1

        cs1 = self.read_mem_string(string1, cw)
        cs2 = self.read_mem_string(string2, cw)

        argv[0] = cs1
        argv[1] = cs2

        if cs1 == cs2:
            rv = 0

        return rv

    @apihook("QueryPerformanceCounter", argc=1)
    def QueryPerformanceCounter(self, emu, argv, ctx={}):
        """BOOL WINAPI QueryPerformanceCounter(
          _Out_ LARGE_INTEGER *lpPerformanceCount
        );"""
        (lpPerformanceCount,) = argv

        rv = 1

        self.mem_write(lpPerformanceCount, self.perf_counter.to_bytes(8, "little"))
        return rv

    @apihook("lstrlen", argc=1)
    def lstrlen(self, emu, argv, ctx={}):
        """
        int lstrlen(
            LPCSTR lpString
        );
        """
        (src,) = argv
        try:
            cw = self.get_char_width(ctx)
        except Exception:
            cw = 1
        s = self.read_mem_string(src, cw)

        argv[0] = s

        return len(s)

    @apihook("GetModuleHandleEx", argc=3)
    def GetModuleHandleEx(self, emu, argv, ctx={}):
        """
        BOOL GetModuleHandleExA(
            DWORD   dwFlags,
            LPCSTR  lpModuleName,
            HMODULE *phModule
        );
        """
        dwFlags, lpModuleName, phModule = argv

        hmod = self.GetModuleHandle(emu, [lpModuleName], ctx)
        if phModule:
            _mod = (hmod).to_bytes(emu.get_ptr_size(), "little")
            self.mem_write(phModule, _mod)
        return hmod

    @apihook("GetModuleHandle", argc=1)
    def GetModuleHandle(self, emu, argv, ctx={}):
        """HMODULE GetModuleHandle(
          LPCSTR lpModuleName
        );"""

        (mod_name,) = argv

        cw = self.get_char_width(ctx)
        rv = 0

        if not mod_name:
            proc = emu.get_current_process()
            rv = proc.base
        else:
            lib = self.read_mem_string(mod_name, cw)
            argv[0] = lib
            sname, _ = os.path.splitext(lib)
            sname = winemu.normalize_dll_name(sname)
            mods = emu.get_user_modules()
            for mod in mods:
                img = ntpath.basename(mod.get_emu_path())
                fname, _ = os.path.splitext(img)
                if fname.lower() == sname.lower():
                    rv = mod.get_base()
                    break

        return rv

    @apihook("GetProcAddress", argc=2)
    def GetProcAddress(self, emu, argv, ctx={}):
        """FARPROC GetProcAddress(
          HMODULE hModule,
          LPCSTR  lpProcName
        );"""

        hmod, proc_name = argv
        rv = 0

        if proc_name:
            try:
                proc = self.read_mem_string(proc_name, 1)
                argv[1] = proc
            except Exception:
                if isinstance(proc_name, int) and proc_name < 0xFFFF:
                    # Import is most likely an ordinal
                    proc = "ordinal_%d" % (proc_name)

        mods = emu.get_user_modules()
        for mod in mods:
            if mod.get_base() == hmod:
                argv[0] = mod.base_name
                bn = mod.get_base_name()
                mname, _ = os.path.splitext(bn)
                rv = emu.get_proc(mname, proc)
                break
        return rv

    @apihook("GetConsoleWindow", argc=0)
    def GetConsoleWindow(self, emu, argv, ctx={}):
        """HWND WINAPI GetConsoleWindow(void);"""
        hwnd = 0

        proc = emu.get_current_process()
        console = proc.get_console()
        if console:
            win = console.get_window()
            hwnd = win.handle

        return hwnd

    @apihook("Sleep", argc=1)
    def Sleep(self, emu, argv, ctx={}):
        """void Sleep(DWORD dwMilliseconds);"""
        (millisec,) = argv

        return

    @apihook("SleepEx", argc=2)
    def SleepEx(self, emu, argv, ctx={}):
        """DWORD SleepEx(DWORD dwMilliseconds, BOOL bAlertable);"""
        millisec, bAlertable = argv

        return

    @apihook("GlobalAlloc", argc=2)
    def GlobalAlloc(self, emu, argv, ctx={}):
        """
        DECLSPEC_ALLOCATOR HGLOBAL GlobalAlloc(
          UINT   uFlags,
          SIZE_T dwBytes
        );
        """

        uFlags, dwBytes = argv

        chunk = self.heap_alloc(dwBytes, heap="GlobalAlloc")

        return chunk

    @apihook("LocalAlloc", argc=2)
    def LocalAlloc(self, emu, argv, ctx={}):
        """
        DECLSPEC_ALLOCATOR HLOCAL LocalAlloc(
          UINT   uFlags,
          SIZE_T uBytes
        );
        """

        uFlags, dwBytes = argv

        chunk = self.heap_alloc(dwBytes, heap="LocalAlloc")

        return chunk

    @apihook("HeapAlloc", argc=3)
    def HeapAlloc(self, emu, argv, ctx={}):
        """
        DECLSPEC_ALLOCATOR LPVOID HeapAlloc(
          HANDLE hHeap,
          DWORD  dwFlags,
          SIZE_T dwBytes
        );
        """

        hHeap, dwFlags, dwBytes = argv

        chunk = self.heap_alloc(dwBytes, heap="HeapAlloc")
        if chunk:
            emu.set_last_error(windefs.ERROR_SUCCESS)

        return chunk

    @apihook("HeapSize", argc=3)
    def HeapSize(self, emu, argv, ctx={}):
        """
        SIZE_T HeapSize(
          HANDLE  hHeap,
          DWORD   dwFlags,
          LPCVOID lpMem
        );
        """

        hHeap, dwFlags, lpMem = argv

        size = 0
        for mmap in emu.get_mem_maps():
            if lpMem == mmap.get_base():
                size = mmap.get_size()
                emu.set_last_error(windefs.ERROR_SUCCESS)

        if not size:
            emu.set_last_error(windefs.ERROR_INVALID_PARAMETER)

        return size

    #
    # @apihook('HeapValidate', argc=3)
    # def HeapValidate(self, emu, argv, ctx={}):
    #     '''
    #     BOOL HeapValidate(
    #       HANDLE  hHeap,
    #       DWORD   dwFlags,
    #       LPCVOID lpMem
    #     );
    #     '''
    #     return 1

    @apihook("GetTickCount", argc=0)
    def GetTickCount(self, emu, argv, ctx={}):
        """
        DWORD GetTickCount();
        """

        self.tick_counter += 20

        return self.tick_counter

    @apihook("GetTickCount64", argc=0)
    def GetTickCount64(self, emu, argv, ctx={}):
        """
        ULONGLONG GetTickCount64();
        """

        self.tick_counter += 20

        return self.tick_counter

    @apihook("lstrcat", argc=2)
    def lstrcat(self, emu, argv, ctx={}):
        """
        LPSTR lstrcat(
          LPSTR  lpString1,
          LPCSTR lpString2
        );
        """
        lpString1, lpString2 = argv

        cw = self.get_char_width(ctx)
        s1 = self.read_mem_string(lpString1, cw)
        s2 = self.read_mem_string(lpString2, cw)

        argv[0] = s1
        argv[1] = s2

        if cw == 2:
            new = (s1 + s2).encode("utf-16le")
        else:
            new = (s1 + s2).encode("utf-8")

        self.mem_write(lpString1, new + b"\x00")

        return lpString1

    @apihook("lstrcpyn", argc=3)
    def lstrcpyn(self, emu, argv, ctx={}):
        """
        LPSTR lstrcpynA(
          LPSTR  lpString1,
          LPCSTR lpString2,
          int    iMaxLength
        );
        """
        dest, src, iMaxLength = argv

        cw = self.get_char_width(ctx)

        s = self.read_mem_string(src, cw)
        argv[1] = s
        s = s[: iMaxLength - 1]
        s += "\x00"

        self.write_mem_string(s, dest, cw)
        return dest

    @apihook("lstrcpy", argc=2)
    def lstrcpy(self, emu, argv, ctx={}):
        """
        LPSTR lstrcpyA(
          LPSTR  lpString1,
          LPCSTR lpString2
        );
        """
        dest, src = argv

        cw = self.get_char_width(ctx)

        s = self.read_mem_string(src, cw)
        argv[1] = s
        s += "\x00"

        self.write_mem_string(s, dest, cw)
        return dest

    @apihook("IsBadReadPtr", argc=2)
    def IsBadReadPtr(self, emu, argv, ctx={}):
        """
        BOOL IsBadReadPtr(
          const VOID *lp,
          UINT_PTR   ucb
        );
        """

        lp, ucb = argv

        rv = True

        if lp and ucb:
            v1 = emu.is_address_valid(lp)
            v2 = emu.is_address_valid(lp + (ucb - 1))

            if v1 and v2:
                rv = False

        return rv

    @apihook("HeapReAlloc", argc=4)
    def HeapReAlloc(self, emu, argv, ctx={}):
        """
        DECLSPEC_ALLOCATOR LPVOID HeapReAlloc(
          HANDLE                 hHeap,
          DWORD                  dwFlags,
          _Frees_ptr_opt_ LPVOID lpMem,
          SIZE_T                 dwBytes
        );
        """

        hHeap, dwFlags, lpMem, dwBytes = argv

        tag_prefix = "api.heap"
        new_buf = 0

        if hHeap and lpMem and dwBytes:
            mm = emu.get_address_map(lpMem)
            if mm and mm.get_tag().startswith(tag_prefix):
                # Copy the existing data
                data = self.mem_read(lpMem, mm.get_size())
                new_buf = self.heap_alloc(dwBytes, heap="HeapReAlloc")
                self.mem_write(new_buf, data)

        return new_buf

    @apihook("LocalReAlloc", argc=3)
    def LocalReAlloc(self, emu, argv, ctx={}):
        """
        DECLSPEC_ALLOCATOR HLOCAL LocalReAlloc(
          _Frees_ptr_opt_ HLOCAL hMem,
          SIZE_T                 uBytes,
          UINT                   uFlags
        );
        """

        hMem, uBytes, uFlags = argv

        tag_prefix = "api.heap"
        new_buf = 0

        if hMem and uBytes:
            mm = emu.get_address_map(hMem)
            if mm and mm.get_tag().startswith(tag_prefix):
                # Copy the existing data
                data = self.mem_read(hMem, mm.get_size())
                new_buf = self.heap_alloc(uBytes, heap="LocalReAlloc")
                self.mem_write(new_buf, data)

        return new_buf

    @apihook("HeapCreate", argc=3)
    def HeapCreate(self, emu, argv, ctx={}):
        """
        HANDLE HeapCreate(
          DWORD  flOptions,
          SIZE_T dwInitialSize,
          SIZE_T dwMaximumSize
        );
        """

        flOptions, dwInitialSize, dwMaximumSize = argv

        heap = self.create_heap(emu)

        return heap

    @apihook("GetCurrentThread", argc=0)
    def GetCurrentThread(self, emu, argv, ctx={}):
        """
        HANDLE GetCurrentThread();
        """

        rv = self.get_max_int()

        return rv

    @apihook("TlsAlloc", argc=0)
    def TlsAlloc(self, emu, argv, ctx={}):
        """
        DWORD TlsAlloc();
        """

        thread = emu.get_current_thread()
        tls = thread.get_tls()

        tls.append(0)
        thread.set_tls(tls)
        idx = len(tls) - 1

        return idx

    @apihook("TlsSetValue", argc=2)
    def TlsSetValue(self, emu, argv, ctx={}):
        """
        BOOL TlsSetValue(
          DWORD  dwTlsIndex,
          LPVOID lpTlsValue
        );
        """

        dwTlsIndex, lpTlsValue = argv
        rv = 0

        thread = emu.get_current_thread()
        tls = thread.get_tls()

        if dwTlsIndex < len(tls):
            tls[dwTlsIndex] = lpTlsValue
            thread.set_tls(tls)
            rv = 1
            emu.set_last_error(windefs.ERROR_SUCCESS)
        else:
            emu.set_last_error(windefs.ERROR_INVALID_PARAMETER)

        return rv

    @apihook("TlsGetValue", argc=1)
    def TlsGetValue(self, emu, argv, ctx={}):
        """
        LPVOID TlsGetValue(
          DWORD dwTlsIndex
        );
        """
        (dwTlsIndex,) = argv
        rv = 0

        thread = emu.get_current_thread()
        tls = thread.get_tls()

        if dwTlsIndex < len(tls):
            rv = tls[dwTlsIndex]
            emu.set_last_error(windefs.ERROR_SUCCESS)
        else:
            emu.set_last_error(windefs.ERROR_INVALID_PARAMETER)

        return rv

    @apihook("FlsAlloc", argc=1)
    def FlsAlloc(self, emu, argv, ctx={}):
        """
        DWORD FlsAlloc(
          PFLS_CALLBACK_FUNCTION lpCallback
        );
        """

        thread = emu.get_current_thread()
        fls = thread.get_fls()

        fls.append(0)
        thread.set_fls(fls)
        idx = len(fls) - 1

        return idx

    @apihook("FlsSetValue", argc=2)
    def FlsSetValue(self, emu, argv, ctx={}):
        """
        BOOL FlsSetValue(
          DWORD dwFlsIndex,
          PVOID lpFlsData
        );
        """

        dwFlsIndex, lpFlsData = argv
        rv = 0

        thread = emu.get_current_thread()
        fls = thread.get_fls()

        if len(fls) == 0:
            fls.append(0)

        if dwFlsIndex < len(fls):
            fls[dwFlsIndex] = lpFlsData
            thread.set_fls(fls)
            rv = 1
            emu.set_last_error(windefs.ERROR_SUCCESS)
        else:
            emu.set_last_error(windefs.ERROR_INVALID_PARAMETER)

        return rv

    @apihook("FlsGetValue", argc=1)
    def FlsGetValue(self, emu, argv, ctx={}):
        """
        PVOID FlsGetValue(
          DWORD dwFlsIndex
        );
        """
        (dwFlsIndex,) = argv
        rv = 0

        thread = emu.get_current_thread()
        fls = thread.get_fls()

        if dwFlsIndex < len(fls):
            rv = fls[dwFlsIndex]
            emu.set_last_error(windefs.ERROR_SUCCESS)
        else:
            emu.set_last_error(windefs.ERROR_INVALID_PARAMETER)

        return rv

    @apihook("EncodePointer", argc=1)
    def EncodePointer(self, emu, argv, ctx={}):
        """
        PVOID EncodePointer(
          _In_ PVOID Ptr
        );
        """

        (Ptr,) = argv
        # Just increment the pointer for now
        rv = Ptr + 1

        return rv

    @apihook("DecodePointer", argc=1)
    def DecodePointer(self, emu, argv, ctx={}):
        """
        PVOID DecodePointer(
           PVOID Ptr
        );
        """

        (Ptr,) = argv
        # Just decrement the pointer for now
        rv = Ptr - 1

        return rv

    @apihook("InitializeCriticalSectionAndSpinCount", argc=2)
    def InitializeCriticalSectionAndSpinCount(self, emu, argv, ctx={}):
        """
        BOOL InitializeCriticalSectionAndSpinCount(
          LPCRITICAL_SECTION lpCriticalSection,
          DWORD              dwSpinCount
        );
        """

        lpCriticalSection, dwSpinCount = argv
        rv = 1

        return rv

    @apihook("EnterCriticalSection", argc=1)
    def EnterCriticalSection(self, emu, argv, ctx={}):
        """
        void EnterCriticalSection(
          LPCRITICAL_SECTION lpCriticalSection
        );
        """

        return

    @apihook("LeaveCriticalSection", argc=1)
    def LeaveCriticalSection(self, emu, argv, ctx={}):
        """
        void LeaveCriticalSection(
          LPCRITICAL_SECTION lpCriticalSection
        );
        """

        return

    @apihook("InterlockedIncrement", argc=1)
    def InterlockedIncrement(self, emu, argv, ctx={}):
        """
        LONG InterlockedIncrement(
          LONG volatile *Addend
        );
        """

        (Addend,) = argv

        val = self.mem_read(Addend, 4)
        ival = int.from_bytes(val, "little")
        ival = ct.c_long(ival + 1).value & 0xFFFFFFFF
        val = (ival).to_bytes(4, "little")
        self.mem_write(Addend, val)

        return ival

    @apihook("InterlockedDecrement", argc=1)
    def InterlockedDecrement(self, emu, argv, ctx={}):
        """
        LONG InterlockedDecrement(
          LONG volatile *Addend
        );
        """

        (Addend,) = argv

        val = self.mem_read(Addend, 4)
        ival = int.from_bytes(val, "little")
        ival = ct.c_long(ival - 1).value & 0xFFFFFFFF
        val = (ival).to_bytes(4, "little")
        self.mem_write(Addend, val)

        return ival

    @apihook("GetCommandLine", argc=0)
    def GetCommandLine(self, emu, argv, ctx={}):
        """
        LPTSTR GetCommandLine();
        """

        fn = ctx["func_name"]
        cw = self.get_char_width(ctx)
        curr_proc = emu.get_current_process()

        cmdline = curr_proc.get_command_line()

        cmd_ptr = self.command_lines[cw]
        if not cmd_ptr:
            cmd_ptr = self.mem_alloc(
                (len(cmdline) + 1) * cw, tag="api.command_line.%s" % (fn)
            )
            self.command_lines[cw] = cmd_ptr

        if cw == 2:
            cl = cmdline.encode("utf-16le")
        elif cw == 1:
            cl = cmdline.encode("utf-8")

        self.mem_write(cmd_ptr, cl)

        return cmd_ptr

    @apihook("ExpandEnvironmentStrings", argc=3)
    def ExpandEnvironmentStrings(self, emu, argv, ctx={}):
        """
        DWORD ExpandEnvironmentStringsA(
            LPCSTR lpSrc,
            LPSTR  lpDst,
            DWORD  nSize
        );
        """
        lpSrc, lpDst, nSize = argv
        rv = 0

        cw = self.get_char_width(ctx)
        if lpSrc:
            src = self.read_mem_string(lpSrc, cw)
            dst = src
            argv[0] = src
            for k, v in emu.get_env().items():
                ev = "%%%s%%" % (k.lower())
                if ev in dst.lower():
                    o = dst.lower().find(ev)
                    dst = dst[:o] + v + dst[o + len(ev) :]
                    dst += "\x00\x00"

            if lpDst:
                self.write_mem_string(dst, lpDst, cw)
                rv = len(dst)
                argv[1] = dst

        return rv

    @apihook("GetEnvironmentStrings", argc=0)
    def GetEnvironmentStrings(self, emu, argv, ctx={}):
        """
        LPCH GetEnvironmentStrings();
        """

        out = ""
        fn = ctx["func_name"]
        cw = self.get_char_width(ctx)
        for k, v in emu.get_env().items():
            out += "%s %s " % (k, v)

        out = out.strip()

        env_ptr = self.mem_alloc((len(out) + 1) * cw, tag="api.environment.%s" % (fn))

        if cw == 2:
            ev = out.encode("utf-16le")
        elif cw == 1:
            ev = out.encode("utf-8")

        self.mem_write(env_ptr, ev)

        return env_ptr

    @apihook("FreeEnvironmentStrings", argc=1)
    def FreeEnvironmentStrings(self, emu, argv, ctx={}):
        """
        BOOL FreeEnvironmentStrings(
          LPCH penv
        );
        """

        (penv,) = argv

        self.mem_free(penv)

        return True

    @apihook("GetFullPathName", argc=4)
    def GetFullPathName(self, emu, argv, ctx={}):
        """
        DWORD GetFullPathNameA(
            LPCSTR lpFileName,
            DWORD  nBufferLength,
            LPSTR  lpBuffer,
            LPSTR  *lpFilePart
        );
        """

        lpFileName, nBufferLength, lpBuffer, lpFilePart = argv
        cw = self.get_char_width(ctx)
        rv = 0

        if lpFileName:
            fn = self.read_mem_string(lpFileName, cw)
            bn = ntpath.basename(fn)

            offset = fn.find(bn)
            if lpBuffer:

                self.write_mem_string(fn, lpBuffer, cw)

                if "." in bn and lpFilePart:
                    ptr = (lpBuffer + offset).to_bytes(emu.get_ptr_size(), "little")
                    self.mem_write(lpFilePart, ptr)

                rv = len(fn)

        return rv

    @apihook("GetStartupInfo", argc=1)
    def GetStartupInfo(self, emu, argv, ctx={}):
        """
        void GetStartupInfo(
          LPSTARTUPINFO lpStartupInfo
        );
        """

        (lpStartupInfo,) = argv

        cw = self.get_char_width(ctx)
        si = self.k32types.STARTUPINFO(emu.get_ptr_size())

        # Did we already alloc memory for the process's desktop name?
        proc = emu.get_current_process()
        ps = self.startup_info.get(proc)
        if ps:
            desk = ps.get("desktop", {})
        else:
            desk = {"desktop": {}}
            self.startup_info.update({proc: desk})

        desk_name = proc.get_desktop_name()
        dn = desk.get(cw)
        if dn:
            si.lpDesktop = dn
        else:
            if cw == 2:
                out = desk_name.encode("utf-16le")
                sn = "W"
            elif cw == 1:
                out = desk_name.encode("utf-8")
                sn = "A"
            desk_ptr = self.mem_alloc(
                (len(out) + cw), tag="api.struct.STARTUPINFO%s.lpDesktop" % (sn)
            )  # noqa
            si.lpDesktop = desk_ptr
            desk.update({cw: desk_ptr})

        # Did we already alloc memory for the process's title?
        ps = self.startup_info.get(proc)
        if ps:
            title = ps.get("title", {})
        else:
            title = {"title": {}}
            self.startup_info.update({proc: title})

        title_name = proc.get_title_name()
        if not title_name:
            title_name = proc.get_process_path()

        if title:
            si.lpTitle = title
        else:
            if cw == 2:
                out = title_name.encode("utf-16le")
                sn = "W"
            elif cw == 1:
                out = title_name.encode("utf-8")
                sn = "A"
            title_ptr = self.mem_alloc(
                (len(out) + cw), tag="api.struct.STARTUPINFO%s.lpTitle" % (sn)
            )
            si.lpTitle = title_ptr
            title.update({cw: title_ptr})

        si.cb = self.sizeof(si)
        si.hStdInput = 0
        si.hStdOutput = 1
        si.hStdError = 2

        self.mem_write(lpStartupInfo, self.get_bytes(si))

        return None

    @apihook("GetStdHandle", argc=1)
    def GetStdHandle(self, emu, argv, ctx={}):
        """
        HANDLE WINAPI GetStdHandle(
          _In_ DWORD nStdHandle
        );
        """

        (nStdHandle,) = argv

        proc = emu.get_current_process()
        hnd, name = proc.get_std_handle(nStdHandle)
        if name:
            argv[0] = name
        return hnd

    @apihook("GetFileType", argc=1)
    def GetFileType(self, emu, argv, ctx={}):
        """
        DWORD GetFileType(
          HANDLE hFile
        );
        """
        FILE_TYPE_DISK = 1
        FILE_TYPE_CHAR = 2
        (hFile,) = argv
        return FILE_TYPE_CHAR
        # return FILE_TYPE_DISK

    @apihook("SetHandleCount", argc=1)
    def SetHandleCount(self, emu, argv, ctx={}):
        """
        UINT SetHandleCount(
          UINT uNumber
        );
        """
        (uNumber,) = argv

        emu.set_last_error(windefs.ERROR_INVALID_HANDLE)

        return uNumber

    @apihook("GetACP", argc=0)
    def GetACP(self, emu, argv, ctx={}):
        """
        UINT GetACP();
        """

        windows_1252 = 1252

        return windows_1252

    @apihook("IsValidCodePage", argc=1)
    def IsValidCodePage(self, emu, argv, ctx={}):
        """
        BOOL IsValidCodePage(
          UINT CodePage
        );
        """

        (CodePage,) = argv

        return True

    @apihook("GetCPInfo", argc=2)
    def GetCPInfo(self, emu, argv, ctx={}):
        """
        BOOL GetCPInfo(
          UINT     CodePage,
          LPCPINFO lpCPInfo
        );
        """

        CodePage, lpCPInfo = argv

        cp_info = (2).to_bytes(4, "little") + (b"\x00" * 8)

        self.mem_write(lpCPInfo, cp_info)

        return True

    @apihook("WideCharToMultiByte", argc=8)
    def WideCharToMultiByte(self, emu, argv, ctx={}):
        """
        int WideCharToMultiByte(
          UINT                               CodePage,
          DWORD                              dwFlags,
          _In_NLS_string_(cchWideChar)LPCWCH lpWideCharStr,
          int                                cchWideChar,
          LPSTR                              lpMultiByteStr,
          int                                cbMultiByte,
          LPCCH                              lpDefaultChar,
          LPBOOL                             lpUsedDefaultChar
        );
        """

        rv = 0

        (
            CodePage,
            dwFlags,
            lpWideCharStr,
            cchWideChar,
            lpMultiByteStr,
            cbMultiByte,
            lpDefaultChar,
            lpUsedDefaultChar,
        ) = argv

        if not lpWideCharStr or not cchWideChar:
            emu.set_last_error(windefs.ERROR_INVALID_PARAMETER)
        elif not lpMultiByteStr or cbMultiByte == 0:
            emu.set_last_error(windefs.ERROR_SUCCESS)
            if cchWideChar == 0xFFFFFFFF:
                wcs = b""
                o = 0
                while emu.is_address_valid(lpWideCharStr + o + 2):
                    wcs += self.mem_read(lpWideCharStr + o, 2)
                    if wcs.endswith(b"\0\0"):
                        break
                    o += 2
            else:
                wcs = self.mem_read(lpWideCharStr, cchWideChar * 2)
            cs = wcs.decode("utf-16le", "ignore")
            rv = len(cs)
        else:
            emu.set_last_error(windefs.ERROR_SUCCESS)
            if cchWideChar == 0xFFFFFFFF:
                wcs = b""
                o = 0
                while emu.is_address_valid(lpWideCharStr + o + 2):
                    wcs += self.mem_read(lpWideCharStr + o, 2)
                    if wcs.endswith(b"\0\0"):
                        break
                    o += 2
            else:
                wcs = self.mem_read(lpWideCharStr, cchWideChar * 2)
            cs = wcs.decode("utf-16le", "ignore")
            cs = cs.encode("utf-8", "ignore")
            rv = cbMultiByte
            self.mem_write(lpMultiByteStr, cs)

        return rv

    @apihook("MultiByteToWideChar", argc=6)
    def MultiByteToWideChar(self, emu, argv, ctx={}):
        """
        int MultiByteToWideChar(
          UINT                              CodePage,
          DWORD                             dwFlags,
          _In_NLS_string_(cbMultiByte)LPCCH lpMultiByteStr,
          int                               cbMultiByte,
          LPWSTR                            lpWideCharStr,
          int                               cchWideChar
        );
        """

        (
            CodePage,
            dwFlags,
            lpMultiByteStr,
            cbMultiByte,
            lpWideCharStr,
            cchWideChar,
        ) = argv

        cchWideChar = cchWideChar & 0xFFFFFFFF
        cbMultiByte = cbMultiByte & 0xFFFFFFFF

        rv = 0
        if cchWideChar == 0:
            if cbMultiByte == 0xFFFFFFFF:
                mbs = self.read_mem_string(lpMultiByteStr, 1)
                argv[2] = mbs
                rv = len(mbs) + 1
            else:
                mbs = self.read_mem_string(lpMultiByteStr, 1)
                argv[2] = mbs
                rv = len(mbs) + 1
        elif lpMultiByteStr == 0 or cbMultiByte == 0:
            emu.set_last_error(windefs.ERROR_INSUFFICIENT_BUFFER)
            rv = 0
        elif lpWideCharStr != 0:
            if cbMultiByte == 0xFFFFFFFF:
                mbs = self.read_mem_string(lpMultiByteStr, 1)
                argv[2] = mbs
                mbs += "\x00"
                ws = mbs.encode("utf-16le")

                if len(ws) / 2 > cchWideChar:
                    emu.set_last_error(windefs.ERROR_INSUFFICIENT_BUFFER)
                    rv = 0
                else:
                    self.mem_write(lpWideCharStr, ws)
                    emu.set_last_error(windefs.ERROR_SUCCESS)
                    rv = len(ws)
            else:
                emu.set_last_error(windefs.ERROR_SUCCESS)
                cs = self.mem_read(lpMultiByteStr, cbMultiByte)
                cs = cs.decode("utf-8", "ignore")
                cs = cs.encode("utf-16le")
                self.mem_write(lpWideCharStr, cs)
                rv = cbMultiByte

        return rv

    @apihook("GetStringTypeA", argc=5)
    def GetStringTypeA(self, emu, argv, ctx={}):
        """
        BOOL GetStringTypeA(
            LCID   Locale,
            DWORD  dwInfoType,
            LPCSTR lpSrcStr,
            int    cchSrc,
            LPWORD lpCharType
        );
        """
        args = argv[1:]
        return self.GetStringTypeW(emu, args, ctx)

    @apihook("GetStringTypeW", argc=4)
    def GetStringTypeW(self, emu, argv, ctx={}):
        """
        BOOL GetStringTypeW(
          DWORD                         dwInfoType,
          _In_NLS_string_(cchSrc)LPCWCH lpSrcStr,
          int                           cchSrc,
          LPWORD                        lpCharType
        );
        """
        dwInfoType, lpSrcStr, cchSrc, lpCharType = argv
        rv = 0

        cw = self.get_char_width(ctx)
        if not cw:
            cw = 2

        CT_CTYPE1 = 1

        C1_UPPER, C1_LOWER, C1_DIGIT, C1_SPACE = 0x001, 0x0002, 0x0004, 0x0008
        C1_PUNCT, C1_CNTRL, C1_BLANK, C1_XDIGIT = 0x010, 0x0020, 0x0040, 0x0080
        C1_ALPHA, C1_DEFINED = 0x0100, 0x0200

        if dwInfoType == CT_CTYPE1:
            # Walk each 16bit character
            wcs = self.mem_read(lpSrcStr, cchSrc * cw)
            output = b""
            for char in [wcs[i : i + cw] for i in range(0, len(wcs), cw)]:
                ctype = 0
                c = int.from_bytes(char, "little")
                # Is punc?
                if (
                    (c > 0x20 and c < 0x30)
                    or (c >= 0x3A and c <= 0x40)
                    or (c >= 0x5B and c <= 0x60)
                    or (c >= 0x7B and c <= 0x7E)
                ):
                    ctype |= C1_PUNCT
                if c < 0x20 or c == 0x7F:
                    ctype |= C1_CNTRL
                if c >= 0x9 and c <= 0xD:
                    ctype |= C1_SPACE
                if c == 0x20:
                    ctype |= C1_BLANK | C1_SPACE
                if c >= 0x41 and c <= 0x5A:
                    ctype |= C1_UPPER
                if c >= 0x61 and c <= 0x7A:
                    ctype |= C1_LOWER
                if c >= 0x30 and c <= 0x39:
                    ctype |= C1_DIGIT
                if (c >= 0x30 and c <= 0x39) or (c >= 0x41 and c <= 0x46):
                    ctype |= C1_XDIGIT
                if c >= 0x61 and c <= 0x66:
                    ctype |= C1_XDIGIT
                if (ctype & C1_UPPER) or (ctype & C1_LOWER):
                    ctype |= C1_ALPHA
                if c != 0:
                    ctype |= C1_DEFINED

                b = (ctype).to_bytes(2, "little")
                output += b
                rv = 1

            self.mem_write(lpCharType, output)

        return rv

    @apihook("LCMapString", argc=6)
    def LCMapString(self, emu, argv, ctx={}):
        """
        int LCMapString(
          LCID    Locale,
          DWORD   dwMapFlags,
          LPTSTR lpSrcStr,
          int     cchSrc,
          LPTSTR  lpDestStr,
          int     cchDest
        );
        """

        (Locale, dwMapFlags, lpSrcStr, cchSrc, lpDestStr, cchDest) = argv

        rv = 0
        cw = self.get_char_width(ctx)

        if lpSrcStr == 0 or cchSrc == 0:
            emu.set_last_error(windefs.ERROR_INVALID_PARAMETER)
        if lpDestStr == 0 or cchDest == 0:
            emu.set_last_error(windefs.ERROR_SUCCESS)
            rv = cchSrc
        else:
            data = self.mem_read(lpSrcStr, cchSrc * cw)
            self.mem_write(lpDestStr, data)
            rv = int(len(data) / cw)

        return rv

    @apihook("LCMapStringEx", argc=9)
    def LCMapStringEx(self, emu, argv, ctx={}):
        """
        int LCMapStringEx(
          LPCWSTR          lpLocaleName,
          DWORD            dwMapFlags,
          LPCWSTR          lpSrcStr,
          int              cchSrc,
          LPWSTR           lpDestStr,
          int              cchDest,
          LPNLSVERSIONINFO lpVersionInformation,
          LPVOID           lpReserved,
          LPARAM           sortHandle
        );
        """

        (
            lpLocaleName,
            dwMapFlags,
            lpSrcStr,
            cchSrc,
            lpDestStr,
            cchDest,
            ver_info,
            res,
            sort_handle,
        ) = argv

        rv = 0

        if lpSrcStr == 0 or cchSrc == 0:
            emu.set_last_error(windefs.ERROR_INVALID_PARAMETER)
        if lpDestStr == 0 or cchDest == 0:
            emu.set_last_error(windefs.ERROR_SUCCESS)
            rv = cchSrc
        else:
            data = self.mem_read(lpSrcStr, cchSrc * 2)
            self.mem_write(lpDestStr, data)
            rv = int(len(data) / 2)

        return rv

    @apihook("GetModuleFileName", argc=3)
    def GetModuleFileName(self, emu, argv, ctx={}):
        """
        DWORD GetModuleFileName(
          HMODULE hModule,
          LPSTR   lpFilename,
          DWORD   nSize
        );
        """
        hModule, lpFilename, nSize = argv
        size = 0
        cw = self.get_char_width(ctx)

        filename = ""
        if hModule == 0:
            proc = emu.get_current_process()
            filename = proc.get_process_path()
        else:
            mods = emu.get_user_modules()
            cm = emu.get_current_module()
            if cm.get_base() == hModule:
                filename = cm.get_emu_path()
            else:
                for mod in mods:
                    if mod.get_base() == hModule:
                        filename = mod.get_emu_path()

        if filename:
            argv[1] = filename
            if cw == 2:
                out = filename.encode("utf-16le")
            elif cw == 1:

                out = filename.encode("utf-8")

            size = int(len(out) / cw)
            if nSize < size + 1 * cw:  # null terminator
                emu.set_last_error(windefs.ERROR_INSUFFICIENT_BUFFER)
                out = out[: nSize - 1 * cw] + b"\0" * cw
            else:
                out += b"\0" * cw

            self.mem_write(lpFilename, out)
        return size

    @apihook("HeapFree", argc=3)
    def HeapFree(self, emu, argv, ctx={}):
        """
        BOOL HeapFree(
          HANDLE                 hHeap,
          DWORD                  dwFlags,
          _Frees_ptr_opt_ LPVOID lpMem
        );
        """
        rv = 1
        hHeap, dwFlags, lpMem = argv

        self.mem_free(lpMem)
        emu.set_last_error(windefs.ERROR_SUCCESS)
        return rv

    @apihook("LocalFree", argc=1)
    def LocalFree(self, emu, argv, ctx={}):
        """
        HLOCAL LocalFree(
            _Frees_ptr_opt_ HLOCAL hMem
        );
        """
        rv = 0
        (hMem,) = argv

        if hMem == 0:
            return rv

        self.mem_free(hMem)
        emu.set_last_error(windefs.ERROR_SUCCESS)
        return rv

    @apihook("GlobalHandle", argc=1)
    def GlobalHandle(self, emu, argv, ctx={}):
        """
        HGLOBAL GlobalHandle(
            LPCVOID pMem
        );
        """
        (pMem,) = argv
        return pMem

    @apihook("GlobalUnlock", argc=1)
    def GlobalUnlock(self, emu, argv, ctx={}):
        """
        BOOL GlobalUnlock(
            HGLOBAL hMem
        );
        """
        return 0

    @apihook("GlobalFree", argc=1)
    def GlobalFree(self, emu, argv, ctx={}):
        """
        HGLOBAL GlobalFree(
            _Frees_ptr_opt_ HGLOBAL hMem
        );
        """
        return 0

    @apihook("GetSystemDirectory", argc=2)
    def GetSystemDirectory(self, emu, argv, ctx={}):
        """
        UINT GetSystemDirectory(
          LPSTR lpBuffer,
          UINT  uSize
        );
        """
        rv = 0
        lpBuffer, uSize = argv

        cw = self.get_char_width(ctx)
        fn = ctx["func_name"]
        if "GetWindowsDirectory" in fn:
            sysroot = "C:\\Windows"
        else:
            sysroot = "C:\\Windows\\system32"

        argv[0] = sysroot
        sysroot += "\x00"
        if cw == 2:
            out = sysroot.encode("utf-16le")
        elif cw == 1:
            out = sysroot.encode("utf-8")

        if len(sysroot) > uSize:
            emu.set_last_error(windefs.ERROR_INSUFFICIENT_BUFFER)
        else:
            self.mem_write(lpBuffer, out)
            emu.set_last_error(windefs.ERROR_SUCCESS)
            rv = len(sysroot)

        return rv

    @apihook("IsDBCSLeadByte", argc=1)
    def IsDBCSLeadByte(self, emu, argv, ctx={}):
        """
        BOOL IsDBCSLeadByte(
            BYTE TestChar
        );
        """
        return True

    @apihook("SetEnvironmentVariable", argc=2)
    def SetEnvironmentVariable(self, emu, argv, ctx={}):
        """
        BOOL SetEnvironmentVariable(
            LPCTSTR lpName,
            LPCTSTR lpValue
            );
        """
        lpName, lpValue = argv
        cw = self.get_char_width(ctx)
        if lpName and lpValue:
            name = self.read_mem_string(lpName, cw)
            val = self.read_mem_string(lpValue, cw)
            argv[0] = name
            argv[1] = val
            emu.set_env(name, val)
        return True

    @apihook("SetDllDirectory", argc=1)
    def SetDllDirectory(self, emu, argv, ctx={}):
        """
        BOOL SetDllDirectory(
            LPCSTR lpPathName
        );
        """
        (path,) = argv

        cw = self.get_char_width(ctx)
        if path:
            path = self.read_mem_string(path, cw)
            argv[0] = path
        return True

    @apihook("GetWindowsDirectory", argc=2)
    def GetWindowsDirectory(self, emu, argv, ctx={}):
        """
        UINT GetWindowsDirectory(
            LPSTR lpBuffer,
            UINT  uSize
        );
        """
        return self.GetSystemDirectory(emu, argv, ctx)

    @apihook("CreateFileMapping", argc=6)
    def CreateFileMapping(self, emu, argv, ctx={}):
        """
        HANDLE CreateFileMapping(
          HANDLE                hFile,
          LPSECURITY_ATTRIBUTES lpFileMappingAttributes,
          DWORD                 flProtect,
          DWORD                 dwMaximumSizeHigh,
          DWORD                 dwMaximumSizeLow,
          LPTSTR                lpName
        );
        """
        hfile, map_attrs, prot, max_size_high, max_size_low, map_name = argv

        cw = self.get_char_width(ctx)

        # Get to full map size
        size = (max_size_high << 32) | max_size_low

        name = ""
        if map_name:
            name = self.read_mem_string(map_name, cw)
            argv[5] = name

        hmap = self.file_create_mapping(hfile, name, size, prot)

        return hmap

    @apihook("MapViewOfFile", argc=5)
    def MapViewOfFile(self, emu, argv, ctx={}):
        """
        LPVOID MapViewOfFile(
          HANDLE hFileMappingObject,
          DWORD  dwDesiredAccess,
          DWORD  dwFileOffsetHigh,
          DWORD  dwFileOffsetLow,
          SIZE_T dwNumberOfBytesToMap
        );
        """
        hmap, access, offset_high, offset_low, bytes_to_map = argv

        fman = emu.get_file_manager()
        mapping = fman.get_mapping_from_handle(hmap)
        tag_prefix = "api.MapViewOfFile"

        if mapping:
            f = mapping.get_backed_file()
            full_offset = (offset_high << 32) | offset_low
            buf = 0
            size = 0
            if f:
                data = f.get_data()
                if bytes_to_map != 0:
                    data = data[full_offset : full_offset + bytes_to_map]

                base, size = emu.get_valid_ranges(len(data))
                while base and base & 0xFFF:
                    base, size = emu.get_valid_ranges(size)

                buf = self.mem_alloc(base=base, size=size, shared=True)
                mm = emu.get_address_map(buf)
                fname = ntpath.basename(f.get_path())
                fname = fname.replace(".", "_")
                mm.update_tag("%s.%s.0x%x" % (tag_prefix, fname, buf))
                mapping.add_view(buf, full_offset, size, access)
                self.mem_write(buf, data)
                emu.set_last_error(windefs.ERROR_SUCCESS)
            else:
                base, size = emu.get_valid_ranges(bytes_to_map)
                buf = self.mem_alloc(base=base, size=size, tag=tag_prefix, shared=True)
                emu.set_last_error(windefs.ERROR_SUCCESS)
                mapping.add_view(buf, full_offset, size, access)

            for base, view in mapping.views.items():
                if base != buf and view.size == size and full_offset == view.offset:
                    data = self.mem_read(base, size)
                    self.mem_write(buf, data)

        else:
            emu.set_last_error(windefs.ERROR_INVALID_PARAMETER)

        return buf

    @apihook("UnmapViewOfFile", argc=1)
    def UnmapViewOfFile(self, emu, argv, ctx={}):
        """
        BOOL UnmapViewOfFile(
          LPCVOID lpBaseAddress
        );
        """
        (lpBaseAddress,) = argv
        rv = False

        mm = emu.get_address_map(lpBaseAddress)
        if mm:
            self.mem_free(lpBaseAddress)
            rv = True
            emu.set_last_error(windefs.ERROR_SUCCESS)
        else:
            emu.set_last_error(windefs.ERROR_INVALID_PARAMETER)

        return rv

    @apihook("GetSystemInfo", argc=1)
    def GetSystemInfo(self, emu, argv, ctx={}):
        """
        void GetSystemInfo(
            LPSYSTEM_INFO lpSystemInfo
        );
        """
        (lpSystemInfo,) = argv
        ptr_size = emu.get_ptr_size()
        si = self.k32types.SYSTEM_INFO(ptr_size)
        si.dwPageSize = 0x1000

        if ptr_size == 4:
            si.wProcessorArchitecture = k32types.PROCESSOR_ARCHITECTURE_INTEL
        else:
            si.wProcessorArchitecture = k32types.PROCESSOR_ARCHITECTURE_AMD64

        self.mem_write(lpSystemInfo, si.get_bytes())
        return

    @apihook("GetFileAttributes", argc=1)
    def GetFileAttributes(self, emu, argv, ctx={}):
        """
        DWORD GetFileAttributes(
            LPCSTR lpFileName
        );
        """
        (fn,) = argv
        cw = self.get_char_width(ctx)
        rv = windefs.INVALID_FILE_ATTRIBUTES
        target = self.read_mem_string(fn, cw)
        argv[0] = target
        if self.does_file_exist(target):
            rv = windefs.FILE_ATTRIBUTE_NORMAL
        return rv

    @apihook("GetFileAttributesEx", argc=3)
    def GetFileAttributesEx(self, emu, argv, ctx={}):
        """
        BOOL GetFileAttributesEx(
          LPCSTR                 lpFileName,
          GET_FILEEX_INFO_LEVELS fInfoLevelId,
          LPVOID                 lpFileInformation
        );
        """
        lpFileName, fInfoLevelId, lpFileInformation = argv

        cw = self.get_char_width(ctx)

        filename = self.read_mem_string(lpFileName, cw)
        argv[0] = filename

        level_id = k32types.get_define(fInfoLevelId, "GetFileExInfo")
        if not level_id:
            return False

        argv[1] = level_id

        file_data = k32types.WIN32_FILE_ATTRIBUTE_DATA(emu.get_ptr_size())

        # Set WIN32_FILE_ATTRIBUTE_DATA.dwFileAttributes to Normal
        file_data.dwFileAttributes = k32types.FILE_ATTRIBUTE_NORMAL

        # Set WIN32_FILE_ATTRIBUTE_DATA.ftCreationTime + .ftLastAccessTime + .ftLastWriteTime,
        # using current date time
        timestamp = (
            116444736000000000 + int(datetime.datetime.utcnow().timestamp()) * 10000000
        )
        file_data.ftCreationTime.dwLowDateTime = 0xFFFFFFFF & timestamp
        file_data.ftCreationTime.dwHighDateTime = timestamp >> 32

        # Set WIN32_FILE_ATTRIBUTE_DATA.nFileSizeHigh + .nFileSizeLow
        fHandle = self.file_open(filename)
        if fHandle:
            full_size = fHandle.get_size()
            high = 0xFFFFFFFF & (full_size >> 32)
            low = 0xFFFFFFFF & full_size
            high = high.to_bytes(4, "little")

            if file_data.nFileSizeHigh:
                file_data.ftCreationTime.nFileSizeHigh = high
            emu.set_last_error(windefs.ERROR_SUCCESS)

        else:
            low = 0xFFFFFFFF
            emu.set_last_error(windefs.ERROR_INVALID_PARAMETER)

        file_data.ftCreationTime.nFileSizeLow = low

        self.mem_write(lpFileInformation, file_data.get_bytes())
        return True

    @apihook("CreateDirectory", argc=2)
    def CreateDirectory(self, emu, argv, ctx={}):
        """
        BOOL CreateDirectory(
            LPCSTR                lpPathName,
            LPSECURITY_ATTRIBUTES lpSecurityAttributes
        );
        """
        pn, sec = argv
        cw = self.get_char_width(ctx)

        if pn:
            target = self.read_mem_string(pn, cw)
            argv[0] = target
        return True

    @apihook("CopyFile", argc=3)
    def CopyFile(self, emu, argv, ctx={}):
        """
        BOOL CopyFile(
            LPCTSTR lpExistingFileName,
            LPCTSTR lpNewFileName,
            BOOL    bFailIfExists
        );
        """
        src, dst, fail = argv
        cw = self.get_char_width(ctx)

        if src:
            _src = self.read_mem_string(src, cw)
            argv[0] = _src
        if dst:
            _dst = self.read_mem_string(dst, cw)
            argv[1] = _dst
            self.file_open(_dst, create=True)
            self.log_file_access(_dst, "create")
            self.log_file_access(_dst, "write")
        return True

    @apihook("CreateFile", argc=7)
    def CreateFile(self, emu, argv, ctx={}):
        """
        HANDLE CreateFile(
          LPTSTR                lpFileName,
          DWORD                 dwDesiredAccess,
          DWORD                 dwShareMode,
          LPSECURITY_ATTRIBUTES lpSecurityAttributes,
          DWORD                 dwCreationDisposition,
          DWORD                 dwFlagsAndAttributes,
          HANDLE                hTemplateFile
        );
        """
        fname, access, share, sec_attr, disp, flags, template = argv
        hnd = windefs.INVALID_HANDLE_VALUE

        cw = self.get_char_width(ctx)

        if not fname:
            return hnd

        target = self.read_mem_string(fname, cw)
        argv[0] = target

        ad = ddk.get_access_defines(access)
        if ad:
            argv[1] = " | ".join(ad)

        disp_bytes = disp.to_bytes(8, "little")
        disp = int(int.from_bytes(disp_bytes[0:4], "little"))
        cd = windefs.get_create_disposition(disp)
        if cd:
            argv[4] = cd

        obj = self.get_object_from_name(target)
        if obj:
            hnd = self.get_object_handle(obj)
        else:
            # Does the file being opened exist in our emulation space?
            op = "open"
            if self.does_file_exist(target):
                if disp == windefs.CREATE_ALWAYS:
                    emu.set_last_error(windefs.ERROR_ALREADY_EXISTS)
                    hnd = self.file_open(target, create=True)
                    op = "create"
                elif disp == windefs.CREATE_NEW:
                    # Function fails
                    emu.set_last_error(windefs.ERROR_FILE_EXISTS)
                elif disp == windefs.OPEN_ALWAYS:
                    emu.set_last_error(windefs.ERROR_ALREADY_EXISTS)
                    # Open the file
                    hnd = self.file_open(target, create=False)
                elif disp == windefs.OPEN_EXISTING:
                    emu.set_last_error(windefs.ERROR_SUCCESS)
                    hnd = self.file_open(target, create=False)
                elif disp == windefs.TRUNCATE_EXISTING:
                    emu.set_last_error(windefs.ERROR_SUCCESS)
                    hnd = self.file_open(target, create=False, truncate=True)

            # We don't have a handler for this file, create it
            else:
                op = "create"
                if disp == windefs.CREATE_ALWAYS:
                    emu.set_last_error(windefs.ERROR_SUCCESS)
                    hnd = self.file_open(target, create=True)
                elif disp == windefs.CREATE_NEW:
                    emu.set_last_error(windefs.ERROR_SUCCESS)
                    hnd = self.file_open(target, create=True)
                elif disp == windefs.OPEN_ALWAYS:
                    emu.set_last_error(windefs.ERROR_ALREADY_EXISTS)
                    # Open the file
                    hnd = self.file_open(target, create=True)
                elif disp == windefs.OPEN_EXISTING:
                    emu.set_last_error(windefs.ERROR_FILE_NOT_FOUND)
                elif disp == windefs.TRUNCATE_EXISTING:
                    emu.set_last_error(windefs.ERROR_FILE_NOT_FOUND)

            self.log_file_access(target, op, disposition=cd, access=ad)
        return hnd

    @apihook("DeleteFile", argc=1)
    def DeleteFile(self, emu, argv, ctx={}):
        """
        BOOL DeleteFileW(
            LPCWSTR lpFileName
        );
        """
        lpFileName = argv[0]
        cw = self.get_char_width(ctx)
        if not lpFileName:
            emu.set_last_error(windefs.INVALID_HANDLE_VALUE)
            return 0

        target = self.read_mem_string(lpFileName, cw)
        argv[0] = target

        if emu.does_file_exist(target):
            # FIXME : does not handle read-only attribute
            emu.file_delete(target)
            return 1
        else:
            emu.set_last_error(windefs.ERROR_FILE_NOT_FOUND)
            return 0

    @apihook("ReadFile", argc=5)
    def ReadFile(self, emu, argv, ctx={}):
        """
        BOOL ReadFile(
          HANDLE       hFile,
          LPVOID       lpBuffer,
          DWORD        nNumberOfBytesToRead,
          LPDWORD      lpNumberOfBytesRead,
          LPOVERLAPPED lpOverlapped
        );
        """

        def _write_output(emu, data, pBuffer, pBytesRead):
            self.mem_write(pBuffer, data)

            if pBytesRead:
                read = (len(data)).to_bytes(4, "little")
                self.mem_write(pBytesRead, read)

        hFile, lpBuffer, num_bytes, bytes_read, lpOverlapped = argv
        rv = False

        f = self.file_get(hFile)
        if f:
            path = f.get_path()
            data = f.get_data(num_bytes)

            if lpBuffer:
                _write_output(emu, data, lpBuffer, bytes_read)

                self.log_file_access(path, "read", buffer=lpBuffer, size=len(data))

                rv = True
                emu.set_last_error(windefs.ERROR_SUCCESS)
            return rv

        p = emu.pipe_get(hFile)
        if p:
            data = p.get_data(num_bytes)
            if not data:
                return False
            if lpBuffer:
                _write_output(emu, data, lpBuffer, bytes_read)
            rv = True
        return rv

    @apihook("WriteFile", argc=5)
    def WriteFile(self, emu, argv, ctx={}):
        """
         BOOL WriteFile(
          HANDLE       hFile,
          LPCVOID      lpBuffer,
          DWORD        nNumberOfBytesToWrite,
          LPDWORD      lpNumberOfBytesWritten,
          LPOVERLAPPED lpOverlapped
        );
        """
        hFile, lpBuffer, num_bytes, bytes_written, lpOverlapped = argv
        rv = 0

        f = self.file_get(hFile)
        data = self.mem_read(lpBuffer, num_bytes)
        path = None
        if f:
            path = f.get_path()
            if data:
                f.add_data(data)
                data = data.hex()

                argv[1] = "%s (%s)" % (hex(lpBuffer), data[:0x20])

        else:
            proc = emu.get_current_process()
            if hFile == proc.stdout:
                path = "STD_OUTPUT"
                argv[1] = data.decode()
        if path:
            # Log the file event
            argv[0] = path
            self.log_file_access(
                path, "write", data=data, buffer=lpBuffer, size=num_bytes
            )

            rv = 1
            emu.set_last_error(windefs.ERROR_SUCCESS)

        return rv

    @apihook("SetFilePointer", argc=4)
    def SetFilePointer(self, emu, argv, ctx={}):
        """
        DWORD SetFilePointer(
          HANDLE hFile,
          LONG   lDistanceToMove,
          PLONG  lpDistanceToMoveHigh,
          DWORD  dwMoveMethod
        );
        """
        hFile, lDistanceToMove, lpDistanceToMoveHigh, dwMoveMethod = argv
        rv = 0

        f = self.file_get(hFile)
        if f:
            # TODO add high offset, log access?
            f.seek(lDistanceToMove, dwMoveMethod)
            rv = 1
            emu.set_last_error(windefs.ERROR_SUCCESS)

        return rv

    @apihook("GetFileSize", argc=2)
    def GetFileSize(self, emu, argv, ctx={}):
        """
        DWORD GetFileSize(
          HANDLE  hFile,
          LPDWORD lpFileSizeHigh
        );
        """
        hFile, lpFileSizeHigh = argv

        f = self.file_get(hFile)

        if f:

            full_size = f.get_size()
            high = 0xFFFFFFFF & (full_size >> 32)
            low = 0xFFFFFFFF & full_size

            high = (high).to_bytes(4, "little")

            if lpFileSizeHigh:
                self.mem_write(lpFileSizeHigh, high)
            emu.set_last_error(windefs.ERROR_SUCCESS)
        else:
            low = 0xFFFFFFFF
            emu.set_last_error(windefs.ERROR_INVALID_PARAMETER)

        return low

    @apihook("GetFileSizeEx", argc=2)
    def GetFileSizeEx(self, emu, argv, ctx={}):
        """
        BOOL GetFileSizeEx(
          HANDLE         hFile,
          PLARGE_INTEGER lpFileSize
        );
        """
        hFile, lpFileSize = argv
        f = self.file_get(hFile)

        if f:
            full_size = f.get_size()
            size_bytes = full_size.to_bytes(8, "little")
            if lpFileSize:
                self.mem_write(lpFileSize, size_bytes)
            emu.set_last_error(windefs.ERROR_SUCCESS)
            return 1
        emu.set_last_error(windefs.ERROR_INVALID_PARAMETER)
        return 0

    @apihook("CloseHandle", argc=1)
    def CloseHandle(self, emu, argv, ctx={}):
        """
        BOOL CloseHandle(
          HANDLE hObject
        );
        """
        (hObject,) = argv
        obj = self.get_object_from_handle(hObject)
        if obj:
            emu.dec_ref(obj)
            return True
        return False

    @apihook("IsDebuggerPresent", argc=0)
    def IsDebuggerPresent(self, emu, argv, ctx={}):
        """
        BOOL IsDebuggerPresent();
        """

        return False

    @apihook("GetVolumeInformation", argc=8)
    def GetVolumeInformation(self, emu, argv, ctx={}):
        """
        BOOL GetVolumeInformation(
            LPCSTR  lpRootPathName,
            LPSTR   lpVolumeNameBuffer,
            DWORD   nVolumeNameSize,
            LPDWORD lpVolumeSerialNumber,
            LPDWORD lpMaximumComponentLength,
            LPDWORD lpFileSystemFlags,
            LPSTR   lpFileSystemNameBuffer,
            DWORD   nFileSystemNameSize
        );
        """
        root, vol_buf, vol_size, serial, comp_len, fs_flags, fs_name, fs_name_len = argv

        cw = self.get_char_width(ctx)
        if root:
            root_name = self.read_mem_string(root, cw)
            argv[0] = root_name

        return True

    @apihook("CreateEvent", argc=4)
    def CreateEvent(self, emu, argv, ctx={}):
        """
        HANDLE CreateEvent(
            LPSECURITY_ATTRIBUTES lpEventAttributes,
            BOOL                  bManualReset,
            BOOL                  bInitialState,
            LPCSTR                lpName
        );
        """
        attrs, reset, state, name = argv

        cw = self.get_char_width(ctx)
        evt_name = None
        obj = None
        if name:
            evt_name = self.read_mem_string(name, cw)
            argv[3] = evt_name
            obj = self.get_object_from_name(evt_name)

        if obj:
            hnd = obj.get_handle()
            emu.set_last_error(windefs.ERROR_ALREADY_EXISTS)
        else:
            hnd, evt = emu.create_event(evt_name)

        return hnd

    @apihook("OpenEvent", argc=3)
    def OpenEvent(self, emu, argv, ctx={}):
        """
        HANDLE OpenEvent(
            DWORD  dwDesiredAccess,
            BOOL   bInheritHandle,
            LPCSTR lpName
        );
        """
        access, inherit, name = argv

        cw = self.get_char_width(ctx)
        evt_name = None
        hnd = 0
        if name:
            evt_name = self.read_mem_string(name, cw)
            argv[2] = evt_name

        obj = self.get_object_from_name(evt_name)

        if obj:
            hnd = obj.get_handle()
            emu.set_last_error(windefs.ERROR_ALREADY_EXISTS)
        else:
            emu.set_last_error(windefs.ERROR_PATH_NOT_FOUND)

        return hnd

    @apihook("SetEvent", argc=1)
    def SetEvent(self, emu, argv, ctx={}):
        """
        BOOL SetEvent(
            HANDLE hEvent
        );
        """
        (hEvent,) = argv

        obj = self.get_object_from_handle(hEvent)

        rv = False
        if obj:
            emu.set_last_error(windefs.ERROR_SUCCESS)
            rv = True
        return rv

    @apihook("SetUnhandledExceptionFilter", argc=1)
    def SetUnhandledExceptionFilter(self, emu, argv, ctx={}):
        """
        LPTOP_LEVEL_EXCEPTION_FILTER SetUnhandledExceptionFilter(
          LPTOP_LEVEL_EXCEPTION_FILTER lpTopLevelExceptionFilter
        );
        """
        (lpTopLevelExceptionFilter,) = argv

        emu.set_unhandled_exception_handler(lpTopLevelExceptionFilter)

        return 0

    @apihook("DeleteCriticalSection", argc=1)
    def DeleteCriticalSection(self, emu, argv, ctx={}):
        """
        void DeleteCriticalSection(
          LPCRITICAL_SECTION lpCriticalSection
        );
        """

        return None

    @apihook("FlsFree", argc=1)
    def FlsFree(self, emu, argv, ctx={}):
        """
        BOOL FlsFree(
          DWORD dwFlsIndex
        );
        """

        return True

    @apihook("TlsFree", argc=1)
    def TlsFree(self, emu, argv, ctx={}):
        """
        BOOL TlsFree(
          DWORD dwTlsIndex
        );
        """

        return True

    @apihook("ProcessIdToSessionId", argc=2)
    def ProcessIdToSessionId(self, emu, argv, ctx={}):
        """
        BOOL ProcessIdToSessionId(
          DWORD dwProcessId,
          DWORD *pSessionId
        );
        """
        dwProcessId, pSessionId = argv
        rv = False

        if pSessionId:
            for p in emu.get_processes():
                if p.get_id() == dwProcessId:
                    sessid = p.get_session_id()
                    sessid = (sessid).to_bytes(4, "little")
                    self.mem_write(pSessionId, sessid)
                    rv = True
        else:
            windefs.ERROR_INVALID_PARAMETER

        return rv

    @apihook("InitializeCriticalSectionEx", argc=3)
    def InitializeCriticalSectionEx(self, emu, argv, ctx={}):
        """
        BOOL InitializeCriticalSectionEx(
          LPCRITICAL_SECTION lpCriticalSection,
          DWORD              dwSpinCount,
          DWORD              Flags
        );
        """

        emu.set_last_error(windefs.ERROR_SUCCESS)
        return True

    @apihook("InitializeCriticalSection", argc=1)
    def InitializeCriticalSection(self, emu, argv, ctx={}):
        """
        void InitializeCriticalSection(
          LPCRITICAL_SECTION lpCriticalSection
        );
        """

        emu.set_last_error(windefs.ERROR_SUCCESS)
        return None

    @apihook("GetOEMCP", argc=0)
    def GetOEMCP(self, emu, argv, ctx={}):
        """
        UINT GetOEMCP();
        """
        return 1200

    @apihook("GlobalLock", argc=1)
    def GlobalLock(self, emu, argv, ctx={}):
        """
        LPVOID GlobalLock(
          HGLOBAL hMem
        );
        """
        (hMem,) = argv

        emu.set_last_error(windefs.ERROR_SUCCESS)
        return hMem

    @apihook("LocalLock", argc=1)
    def LocalLock(self, emu, argv, ctx={}):
        """
        LPVOID LocalLock(
          HGLOBAL hMem
        );
        """
        (hMem,) = argv

        emu.set_last_error(windefs.ERROR_SUCCESS)
        return hMem

    @apihook("HeapDestroy", argc=1)
    def HeapDestroy(self, emu, argv, ctx={}):
        """
        BOOL HeapDestroy(
          HANDLE hHeap
        );
        """

        return True

    @apihook("InitializeSListHead", argc=1)
    def InitializeSListHead(self, emu, argv, ctx={}):
        """
        void InitializeSListHead(
          PSLIST_HEADER ListHead
        );
        """
        (ListHead,) = argv

        self.mem_write(ListHead, b"\x00" * 8)

        return None

    @apihook("FreeLibrary", argc=1)
    def FreeLibrary(self, emu, argv, ctx={}):
        """
        BOOL FreeLibrary(
          HMODULE hLibModule
        );
        """

        return True

    @apihook("WaitForSingleObject", argc=2)
    def WaitForSingleObject(self, emu, argv, ctx={}):
        """
        DWORD WaitForSingleObject(
        HANDLE hHandle,
        DWORD  dwMilliseconds
        );
        """
        hHandle, dwMilliseconds = argv

        # TODO
        if dwMilliseconds == 1:
            rv = windefs.WAIT_TIMEOUT
        else:
            rv = windefs.WAIT_OBJECT_0

        return rv

    @apihook("GetConsoleMode", argc=2)
    def GetConsoleMode(self, emu, argv, ctx={}):
        """
        BOOL WINAPI GetConsoleMode(
            _In_  HANDLE  hConsoleHandle,
            _Out_ LPDWORD lpMode
        );
        """

        return True

    @apihook("HeapSetInformation", argc=4)
    def HeapSetInformation(self, emu, argv, ctx={}):
        """
        BOOL HeapSetInformation(
            HANDLE                 HeapHandle,
            HEAP_INFORMATION_CLASS HeapInformationClass,
            PVOID                  HeapInformation,
            SIZE_T                 HeapInformationLength
        );
        """

        return True

    @apihook("SetErrorMode", argc=1)
    def SetErrorMode(self, emu, argv, ctx={}):
        """
        UINT SetErrorMode(
            UINT uMode
        );
        """
        return 0

    @apihook("InterlockedCompareExchange", argc=3)
    def InterlockedCompareExchange(self, emu, argv, ctx={}):
        """
        LONG InterlockedCompareExchange(
        LONG volatile *Destination,
        LONG          ExChange,
        LONG          Comperand
        );
        """
        pDest, ExChange, Comperand = argv

        dest_bytes = self.mem_read(pDest, 4)
        dest = int.from_bytes(dest_bytes, "little")

        if dest == Comperand:
            self.mem_write(pDest, dest_bytes)

        return dest

    @apihook("InterlockedExchange", argc=2)
    def InterlockedExchange(self, emu, argv, ctx={}):
        """
        LONG InterlockedExchange(
        LONG volatile *Target,
        LONG          Value
        );
        """
        Target, Value = argv
        tgt = self.mem_read(Target, 4)
        tgt = int.from_bytes(tgt, "little")

        val = (Value).to_bytes(4, byteorder="little")

        self.mem_write(Target, val)

        return tgt

    @apihook("CreateNamedPipe", argc=8)
    def CreateNamedPipe(self, emu, argv, ctx={}):
        """
        HANDLE CreateNamedPipe(
            LPCSTR                lpName,
            DWORD                 dwOpenMode,
            DWORD                 dwPipeMode,
            DWORD                 nMaxInstances,
            DWORD                 nOutBufferSize,
            DWORD                 nInBufferSize,
            DWORD                 nDefaultTimeOut,
            LPSECURITY_ATTRIBUTES lpSecurityAttributes
        );
        """
        (
            lpName,
            dwOpenMode,
            dwPipeMode,
            nMaxInstances,
            nOutBufferSize,
            nInBufferSize,
            nDefaultTimeOut,
            lpSecurityAttributes,
        ) = argv

        cw = self.get_char_width(ctx)

        pipe_name = ""
        if lpName:
            pipe_name = self.read_mem_string(lpName, cw)
            argv[0] = pipe_name

        hnd = emu.pipe_open(
            pipe_name, dwOpenMode, nMaxInstances, nOutBufferSize, nInBufferSize
        )
        if not hnd:
            hnd = windefs.INVALID_HANDLE_VALUE
        return hnd

    @apihook("CreatePipe", argc=4)
    def CreatePipe(self, emu, argv, ctx={}):
        """
        BOOL CreatePipe(
        PHANDLE               hReadPipe,
        PHANDLE               hWritePipe,
        LPSECURITY_ATTRIBUTES lpPipeAttributes,
        DWORD                 nSize
        );
        """
        hReadPipe, hWritePipe, lpPipeAttributes, nSize = argv

        hnd = emu.pipe_open("", 0, 1, nSize, nSize)
        if not hnd:
            hnd = windefs.INVALID_HANDLE_VALUE
        return hnd

    @apihook("PeekNamedPipe", argc=6)
    def PeekNamedPipe(self, emu, argv, ctx={}):
        """
        BOOL PeekNamedPipe(
        HANDLE  hNamedPipe,
        LPVOID  lpBuffer,
        DWORD   nBufferSize,
        LPDWORD lpBytesRead,
        LPDWORD lpTotalBytesAvail,
        LPDWORD lpBytesLeftThisMessage
        );
        """
        (
            hNamedPipe,
            lpBuffer,
            nBufferSize,
            lpBytesRead,
            lpTotalBytesAvail,
            lpBytesLeftThisMessage,
        ) = argv
        return True

    @apihook("ConnectNamedPipe", argc=2)
    def ConnectNamedPipe(self, emu, argv, ctx={}):
        """
        BOOL ConnectNamedPipe(
            HANDLE       hNamedPipe,
            LPOVERLAPPED lpOverlapped
        );
        """
        hNamedPipe, lpOverlapped = argv
        rv = False
        pipe = emu.pipe_get(hNamedPipe)
        if pipe:
            rv = True
        return rv

    @apihook("DisconnectNamedPipe", argc=1)
    def DisconnectNamedPipe(self, emu, argv, ctx={}):
        """
        BOOL DisconnectNamedPipe(
            HANDLE hNamedPipe
        );
        """
        (hNamedPipe,) = argv
        rv = False
        pipe = emu.pipe_get(hNamedPipe)
        if pipe:
            rv = True
        return rv

    @apihook("GetLocaleInfo", argc=4)
    def GetLocaleInfo(self, emu, argv, ctx={}):
        """
        int GetLocaleInfo(
          LCID   Locale,
          LCTYPE LCType,
          LPSTR  lpLCData,
          int    cchData
        );
        """
        Locale, LCType, lpLCData, cchData = argv

        rv = 0
        cw = self.get_char_width(ctx)

        lcid = k32types.get_define(Locale, "LOCALE_")
        if lcid:
            argv[0] = lcid

        lctype = k32types.get_define(LCType, "LOCALE_")
        if lctype:
            argv[1] = lctype
            locale_data = ""
            if lctype == "LOCALE_SENGLISHCOUNTRYNAME":
                locale_data = "United States"
            elif lctype == "LOCALE_SENGLISHLANGUAGENAME":
                locale_data = "English"

            if locale_data:
                self.write_mem_string(locale_data, lpLCData, cw)
                rv = len(locale_data) + cw

        return rv

    @apihook("IsWow64Process", argc=2)
    def IsWow64Process(self, emu, argv, ctx={}):
        """
        BOOL IsWow64Process(
            HANDLE hProcess,
            PBOOL  Wow64Process
        );
        """
        hProcess, Wow64Process = argv
        rv = False

        if Wow64Process:
            self.mem_write(Wow64Process, (0).to_bytes(4, "little"))
            rv = True

        return rv

    @apihook("CheckRemoteDebuggerPresent", argc=2)
    def CheckRemoteDebuggerPresent(self, emu, argv, ctx={}):
        """
        BOOL CheckRemoteDebuggerPresent(
            HANDLE hProcess,
            PBOOL  pbDebuggerPresent
        );
        """
        hProcess, pbDebuggerPresent = argv
        rv = False

        if pbDebuggerPresent:
            self.mem_write(pbDebuggerPresent, (0).to_bytes(4, "little"))
            rv = True

        return rv

    @apihook("GetComputerName", argc=2)
    def GetComputerName(self, emu, argv, ctx={}):
        """
        BOOL GetComputerName(
            LPSTR   lpBuffer,
            LPDWORD nSize
        );
        """

        lpBuffer, nSize = argv
        rv = False
        cw = self.get_char_width(ctx)

        host = emu.get_hostname()
        argv[0] = host
        argv[1] = len(host)

        if lpBuffer and host:
            if cw == 2:
                out = host.encode("utf-16le")
            elif cw == 1:
                out = host.encode("utf-8")
            self.mem_write(lpBuffer, out)
            rv = True
        if nSize:
            self.mem_write(nSize, (len(host)).to_bytes(4, "little"))

        return rv

    @apihook("GetVersionEx", argc=1)
    def GetVersionEx(self, emu, argv, ctx={}):
        """
        NOT_BUILD_WINDOWS_DEPRECATE BOOL GetVersionEx(
          LPOSVERSIONINFO lpVersionInformation
        );
        """
        (lpVersionInformation,) = argv

        osver = self.k32types.OSVERSIONINFO(emu.get_ptr_size())
        osver = self.mem_cast(osver, lpVersionInformation)

        # Its an OSVERSIONINFO object
        if osver.dwOSVersionInfoSize == osver.sizeof():
            pass

        ver = emu.get_os_version()
        osver.dwMajorVersion = ver["major"]
        osver.dwMinorVersion = ver["minor"]
        osver.dwBuildNumber = ver["build"]
        osver.dwPlatformId = 2

        rv = 1
        self.mem_write(lpVersionInformation, osver.get_bytes())

        return rv

    @apihook("GetEnvironmentVariable", argc=3)
    def GetEnvironmentVariable(self, emu, argv, ctx={}):
        """
        DWORD GetEnvironmentVariable(
        LPCTSTR lpName,
        LPTSTR  lpBuffer,
        DWORD   nSize
        );
        """

        lpName, lpBuffer, nSize = argv
        rv = 0

        cw = self.get_char_width(ctx)

        name = self.read_mem_string(lpName, cw)
        argv[0] = name
        env = emu.get_env()

        var = env.get(name.lower())
        if var:
            var += "\x00"
            if cw == 2:
                new = (var).encode("utf-16le")
            else:
                new = (var).encode("utf-8")
            self.mem_write(lpBuffer, new)
            rv = len(var)

        return rv

    @apihook("GetCurrentPackageId", argc=2)
    def GetCurrentPackageId(self, emu, argv, ctx={}):
        """
        LONG GetCurrentPackageId(
            UINT32 *bufferLength,
            BYTE   *buffer
        );
        """
        return windefs.ERROR_SUCCESS

    @apihook("AreFileApisANSI", argc=0)
    def AreFileApisANSI(self, emu, argv, ctx={}):
        """
        BOOL AreFileApisANSI();
        """
        return True

    @apihook("FindFirstFileEx", argc=6)
    def FindFirstFileEx(self, emu, argv, ctx={}):
        """
        HANDLE FindFirstFileExA(
            LPCSTR             lpFileName,
            FINDEX_INFO_LEVELS fInfoLevelId,
            LPVOID             lpFindFileData,
            FINDEX_SEARCH_OPS  fSearchOp,
            LPVOID             lpSearchFilter,
            DWORD              dwAdditionalFlags
        );
        """
        (
            lpFileName,
            fInfoLevelId,
            lpFindFileData,
            fSearchOp,
            lpSearchFilter,
            flags,
        ) = argv

        _argv = [lpFileName, lpFindFileData]
        rv = self.FindFirstFile(emu, _argv, ctx)
        argv[0] = _argv[0]

        return rv

    @apihook("FindFirstFile", argc=2)
    def FindFirstFile(self, emu, argv, ctx={}):
        """
        HANDLE FindFirstFileA(
            LPCSTR             lpFileName,
            LPWIN32_FIND_DATAA lpFindFileData
        );
        """

        lpFileName, lpFindFileData = argv

        cw = self.get_char_width(ctx)

        if not lpFileName or not lpFindFileData:
            return windefs.INVALID_HANDLE_VALUE

        srch = self.read_mem_string(lpFileName, cw)
        argv[0] = srch
        if srch.startswith("\\\\?\\"):
            srch = srch.replace("\\\\?\\", "")

        fm = emu.get_file_manager()
        fw = fm.walk_files()
        hnd = self.get_handle()
        self.find_files.update({hnd: {"search": srch, "walker": fw}})

        curr_file = next(fw)
        curr_file = ntpath.basename(curr_file)

        if cw == 2:
            cfn = curr_file.encode("utf-16le")
        else:
            cfn = curr_file.encode("utf-8")

        if fnmatch.fnmatch(curr_file, srch):
            find_data = k32types.WIN32_FIND_DATA(emu.get_ptr_size(), cw)
            find_data.dwFileAttributes = k32types.FILE_ATTRIBUTE_NORMAL
            find_data.cFileName = cfn

            self.mem_write(lpFindFileData, find_data.get_bytes())

        return hnd

    @apihook("FindNextFile", argc=2)
    def FindNextFile(self, emu, argv, ctx={}):
        """
        BOOL FindNextFile(
            HANDLE             hFindFile,
            LPWIN32_FIND_DATAA lpFindFileData
        );
        """

        hFindFile, lpFindFileData = argv
        rv = 1

        cw = self.get_char_width(ctx)

        fsearch = self.find_files.get(hFindFile)

        if not hFindFile or not lpFindFileData or not fsearch:
            return windefs.INVALID_HANDLE_VALUE

        search = fsearch.get("search", "").lower()
        walker = fsearch.get("walker")
        try:
            next_file = next(walker).lower()
        except StopIteration:
            return 0

        if fnmatch.fnmatch(next_file, search):
            next_file = ntpath.basename(next_file)
            argv[1] = next_file

            if cw == 2:
                cfn = next_file.encode("utf-16le")
            else:
                cfn = next_file.encode("utf-8")

            find_data = k32types.WIN32_FIND_DATA(emu.get_ptr_size(), cw)
            find_data.dwFileAttributes = k32types.FILE_ATTRIBUTE_NORMAL
            find_data.cFileName = cfn
            self.mem_write(lpFindFileData, find_data.get_bytes())

        return rv

    @apihook("FindClose", argc=1)
    def FindClose(self, emu, argv, ctx={}):
        """
        BOOL FindClose(
            HANDLE hFindFile
        );
        """

        (hFindFile,) = argv

        try:
            self.find_files.pop(hFindFile)
        except KeyError:
            return False

        return True

    @apihook("GetSystemTimes", argc=3)
    def GetSystemTimes(self, emu, argv, ctx={}):
        """
        BOOL GetSystemTimes(
            PFILETIME lpIdleTime,
            PFILETIME lpKernelTime,
            PFILETIME lpUserTime
        );
        """

        lpIdleTime, lpKernelTime, lpUserTime = argv

        ft = self.k32types.FILETIME(emu.get_ptr_size())

        ft.dwLowDateTime = self.tick_counter
        self.tick_counter += 10000000

        for t in (lpIdleTime, lpKernelTime, lpUserTime):
            if not t:
                continue
            self.mem_write(t, ft.get_bytes())

        return True

    @apihook("GetThreadContext", argc=2)
    def GetThreadContext(self, emu, argv, ctx={}):
        """
        BOOL GetThreadContext(
            HANDLE    hThread,
            LPCONTEXT lpContext
        );
        """

        hThread, lpContext = argv

        obj = self.get_object_from_handle(hThread)
        if not obj:
            return False

        context = obj.get_context()

        self.mem_write(lpContext, context.get_bytes())

        return True

    @apihook("SetThreadContext", argc=2)
    def SetThreadContext(self, emu, argv, ctx={}):
        """
        BOOL SetThreadContext(
            HANDLE        hThread,
            const CONTEXT *lpContext
        );
        """

        hThread, lpContext = argv

        obj = self.get_object_from_handle(hThread)
        if not obj:
            return False

        context = windefs.CONTEXT(emu.get_ptr_size())
        if lpContext:
            _context = self.mem_cast(context, lpContext)
            obj.set_context(_context)

        return True

    @apihook("CompareFileTime", argc=2)
    def CompareFileTime(self, emu, argv, ctx={}):
        """
        LONG CompareFileTime(
            const FILETIME *lpFileTime1,
            const FILETIME *lpFileTime2
        );
        """

        lpFileTime1, lpFileTime2 = argv
        rv = 0

        ft = self.k32types.FILETIME(emu.get_ptr_size())

        ft1 = self.mem_cast(ft, lpFileTime1)
        ft2 = self.mem_cast(ft, lpFileTime2)

        time1 = (ft1.dwHighDateTime << 32) | ft1.dwLowDateTime
        time2 = (ft2.dwHighDateTime << 32) | ft2.dwLowDateTime

        if time1 == time2:
            rv = 0
        elif time1 < time2:
            rv = -1
        else:
            rv = 1

        return rv

    @apihook("FindResource", argc=3)
    def FindResource(self, emu, argv, ctx={}):
        """
        HRSRC FindResourceA(
            HMODULE hModule,
            LPCSTR  lpName,
            LPCSTR  lpType
        );
        """

        cw = self.get_char_width(ctx)
        hModule, lpName, lpType = argv
        if hModule == 0:
            pe = emu.modules[0][0]
        else:
            pe = emu.get_mod_from_addr(hModule)
            if pe and hModule != pe.get_base():
                return 0

        name = self.normalize_res_identifier(emu, cw, lpName)
        type_ = self.normalize_res_identifier(emu, cw, lpType)
        res = self.find_resource(pe, name, type_)
        if res is None:
            return 0

        hnd = self.get_handle()
        self.find_resources.update(
            {
                hnd: {
                    "ptr": pe.get_base() + res.data.struct.OffsetToData,
                    "size": res.data.struct.Size,
                }
            }
        )
        return hnd

    @apihook("LoadResource", argc=2)
    def LoadResource(self, emu, argv, ctx={}):
        """
        HGLOBAL LoadResource(
          HMODULE hModule,
          HRSRC   hResInfo
        );
        """

        hModule, hResInfo = argv
        return hResInfo  # we're just using the same handle to index the resource data

    @apihook("LockResource", argc=1)
    def LockResource(self, emu, argv, ctx={}):
        """
        LPVOID LockResource(
          HGLOBAL hResData
        );
        """

        res = self.find_resources.get(argv[0], None)
        if res is None:
            return 0

        return res["ptr"]

    @apihook("GetCurrentDirectory", argc=2)
    def GetCurrentDirectory(self, emu, argv, ctx={}):
        """
        DWORD GetCurrentDirectory(
            DWORD  nBufferLength,
            LPTSTR lpBuffer
        );
        """
        nBufferLength, lpBuffer = argv

        cw = self.get_char_width(ctx)
        cd = emu.get_cd()
        if cw == 1:
            data = cd.encode("utf-8")
        else:
            data = cd.encode("utf-16le")

        if len(cd) > nBufferLength:
            return 0

        self.mem_write(lpBuffer, data)

        return len(cd)

    @apihook("SizeofResource", argc=2)
    def SizeofResource(self, emu, argv, ctx={}):
        """
        DWORD SizeofResource(
          HMODULE hModule,
          HRSRC   hResInfo
        );
        """

        hModule, hResInfo = argv

        if hModule == 0:
            pe = emu.modules[0][0]
        else:
            pe = emu.get_mod_from_addr(hModule)
            if pe and hModule != pe.get_base():
                return 0

        res = self.find_resources.get(hResInfo, None)
        if res is None:
            return 0

        return res["size"]

    @apihook("VirtualAllocExNuma", argc=6)
    def VirtualAllocExNuma(self, emu, argv, ctx={}):
        """
        LPVOID VirtualAllocExNuma(
          HANDLE hProcess,
          LPVOID lpAddress,
          SIZE_T dwSize,
          DWORD  flAllocationType,
          DWORD  flProtect,
          DWORD  nndPreferred
        );
        """

        argv = argv[:-1]
        return self.VirtualAllocEx(emu, argv, ctx)

    @apihook("GetNativeSystemInfo", argc=1)
    def GetNativeSystemInfo(self, emu, argv, ctx={}):
        """
        void GetNativeSystemInfo(
          LPSYSTEM_INFO lpSystemInfo
        );
        """
        (lpSystemInfo,) = argv
        return 0

    @apihook("GetUserDefaultUILanguage", argc=0)
    def GetUserDefaultUILanguage(self, emu, argv, ctx={}):
        """
        LANGID GetUserDefaultUILanguage();
        """
        return 0xFFFF

    @apihook("SetCurrentDirectory", argc=1)
    def SetCurrentDirectory(self, emu, argv, ctx={}):
        """
        BOOL SetCurrentDirectory(
            LPCTSTR lpPathName
        );
        """
        (path,) = argv

        if path:
            cw = self.get_char_width(ctx)
            path_str = self.read_mem_string(path, cw)
            argv[0] = path_str
            emu.set_cd(path_str)

        return True

    @apihook("OpenThread", argc=3)
    def OpenThread(self, emu, argv, ctx={}):
        """
        HANDLE OpenThread(
            DWORD dwDesiredAccess,
            BOOL  bInheritHandle,
            DWORD dwThreadId
        );
        """
        access, bInheritHandle, dwThreadId = argv
        thread = emu.get_object_from_id(dwThreadId)
        hnd = emu.get_object_handle(thread)
        if not hnd:
            hnd = 0
        return hnd

    @apihook("RaiseException", argc=4)
    def RaiseException(self, emu, argv, ctx={}):
        """
        VOID RaiseException(
            DWORD           dwExceptionCode,
            DWORD           dwExceptionFlags,
            DWORD           nNumberOfArguments,
            const ULONG_PTR *lpArguments
        );
        """
        # Stub
        dwExceptionCode, dwExceptionFlags, nNumberOfArguments, lpArguments = argv

        return

    @apihook("VerSetConditionMask", argc=3)
    def VerSetConditionMask(self, emu, argv, ctx={}):
        """
        NTSYSAPI ULONGLONG VerSetConditionMask(
            ULONGLONG ConditionMask,
            DWORD     TypeMask,
            BYTE      Condition
        );
        """
        # Stub
        con_mask, type_mask, cond = argv

        return 0

    @apihook("VerifyVersionInfo", argc=3)
    def VerifyVersionInfo(self, emu, argv, ctx={}):
        """
        BOOL VerifyVersionInfo(
            LPOSVERSIONINFOEX lpVersionInformation,
            DWORD              dwTypeMask,
            DWORDLONG          dwlConditionMask
        );
        """
        # Stub
        vinfo, type_mask, con_mask = argv

        return True

    @apihook("FreeConsole", argc=0)
    def FreeConsole(self, emu, argv, ctx={}):
        """
        BOOL WINAPI FreeConsole(void);
        """
        return True

    @apihook("IsBadWritePtr", argc=2)
    def IsBadWritePtr(self, emu, argv, ctx={}):
        """
        BOOL IsBadWritePtr(
            LPVOID   lp,
            UINT_PTR ucb
        );
        """
        lp, ucb = argv

        rv = True

        if lp and ucb:
            v1 = emu.is_address_valid(lp)
            v2 = emu.is_address_valid(lp + (ucb - 1))

            if v1 and v2:
                rv = False

        return rv

    @apihook("GetSystemFirmwareTable", argc=4)
    def GetSystemFirmwareTable(self, emu, argv, ctx={}):
        """
        UINT GetSystemFirmwareTable(
            DWORD FirmwareTableProviderSignature,
            DWORD FirmwareTableID,
            PVOID pFirmwareTableBuffer,
            DWORD BufferSize
        );
        """
        # Stub
        sig, tid, firm_buf, buf_size = argv

        if not firm_buf:
            rv = 0x100
        else:
            self.mem_write(firm_buf, b"\x01" * buf_size)
            rv = buf_size
        return rv

    @apihook("GetTempPath", argc=2)
    def GetTempPath(self, emu, argv, ctx={}):
        """
        DWORD GetTempPathA(
        DWORD nBufferLength,
        LPSTR lpBuffer
        );
        """

        nBufferLength, lpBuffer = argv
        rv = 0
        cw = self.get_char_width(ctx)
        tempdir = emu.get_env().get("temp", "C:\\Windows\\temp\\")
        if cw == 2:
            new = (tempdir).encode("utf-16le") + b"\x00\x00"
        else:
            new = (tempdir).encode("utf-8") + b"\x00"
        rv = len(tempdir)
        if lpBuffer:
            argv[1] = tempdir
            self.mem_write(lpBuffer, new)
        return rv

    @apihook("SetPriorityClass", argc=2)
    def SetPriorityClass(self, emu, argv, ctx={}):
        """
        BOOL SetPriorityClass(
        HANDLE hProcess,
        DWORD  dwPriorityClass
        );
        """
        return 1

    @apihook("GetDriveType", argc=1)
    def GetDriveType(self, emu, argv, ctx={}):
        """
        UINT GetDriveType(
          LPCSTR lpRootPathName
        );
        """
        (lpRootPathName,) = argv

        cw = self.get_char_width(ctx)
        name = self.read_mem_string(lpRootPathName, cw)
        if name:
            argv[0] = name

        if name.startswith("\\\\?\\"):
            name = name.replace("\\\\?\\", "")

        if name.endswith(":"):
            name += "\\"

        dm = emu.get_drive_manager()
        return dm.get_drive_type(name)

    @apihook("GetExitCodeProcess", argc=2)
    def GetExitCodeProcess(self, emu, argv, ctx={}):
        """
        BOOL GetExitCodeProcess(
        HANDLE  hProcess,
        LPDWORD lpExitCode
        );
        """
        hProcess, lpExitCode = argv
        if lpExitCode:
            self.mem_write(lpExitCode, b"\x00" * 4)
        return 1

    @apihook("SetThreadPriority", argc=2)
    def SetThreadPriority(self, emu, argv, ctx={}):
        """
        BOOL SetThreadPriority(
        HANDLE hThread,
        int    nPriority
        );
        """
        return 1

    @apihook("ReleaseMutex", argc=1)
    def ReleaseMutex(self, emu, argv, ctx={}):
        """
        BOOL ReleaseMutex(
            HANDLE hMutex
        );
        """
        return 1

    @apihook("GetShortPathName", argc=3)
    def GetShortPathName(self, emu, argv, ctx={}):
        """
        DWORD GetShortPathNameW(
          LPCWSTR lpszLongPath,
          LPWSTR  lpszShortPath,
          DWORD   cchBuffer
        );
        https://en.wikipedia.org/wiki/8.3_filename#VFAT_and_Computer-generated_8.3_filenames
        """
        lpszLongPath, lpszShortPath, cchBuffer = argv
        cw = self.get_char_width(ctx)
        s = self.read_mem_string(lpszLongPath, cw)
        argv[0] = s
        files = s.split("\\")
        out = files[0] + "\\"
        for i, file in enumerate(files):
            if i == 0:
                continue

            file = file.upper()
            file = file.lstrip(".")
            file = file.rstrip(".")
            file = file.replace("+", "_")
            file = file.replace(" ", "")
            parts = file.rsplit(".", 1)
            if len(parts) == 2:
                file, ext = parts
            else:
                ext = None

            if len(file) > 8:
                file = file[:6]
                file += "~1"

            if ext:
                ext = ext[:3]
                file += "." + ext

            out += file
            if i != len(files) - 1:
                out += "\\"

        if lpszShortPath and len(out) + 1 <= cchBuffer:
            argv[1] = out
            self.write_mem_string(out, lpszShortPath, cw)

        return len(out) + 1

    @apihook("GetLongPathName", argc=3)
    def GetLongPathName(self, emu, argv, ctx={}):
        """
        DWORD GetLongPathNameA(
          LPCSTR lpszShortPath,
          LPSTR  lpszLongPath,
          DWORD  cchBuffer
        );
        """
        lpszShortPath, lpszLongPath, cchBuffer = argv

        # Not an accurate implementation, just a placeholder for now
        cw = self.get_char_width(ctx)
        s = self.read_mem_string(lpszShortPath, cw)
        argv[0] = s

        self.write_mem_string(s, lpszLongPath, cw)
        argv[1] = s

        return len(s) * cw + 1

    @apihook("QueueUserAPC", argc=3)
    def QueueUserAPC(self, emu, argv, ctx={}):
        """
        DWORD QueueUserAPC(
        PAPCFUNC  pfnAPC,
        HANDLE    hThread,
        ULONG_PTR dwData
        );
        """
        pfnAPC, hThread, dwData = argv
        run_type = "apc_thread_%x" % hThread
        self.create_thread(pfnAPC, dwData, 0, thread_type=run_type)

    @apihook("DuplicateHandle", argc=7)
    def DuplicateHandle(self, emu, argv, ctx={}):
        """
        BOOL DuplicateHandle(
          HANDLE   hSourceProcessHandle,
          HANDLE   hSourceHandle,
          HANDLE   hTargetProcessHandle,
          LPHANDLE lpTargetHandle,
          DWORD    dwDesiredAccess,
          BOOL     bInheritHandle,
          DWORD    dwOptions
        )
        """
        return 0

    @apihook("GetBinaryType", argc=2)
    def GetBinaryType(self, emu, argv, ctx={}):
        """
        BOOL GetBinaryTypeA(
          LPCSTR  lpApplicationName,
          LPDWORD lpBinaryType
        );
        """
        return 0

    @apihook("GetThreadUILanguage", argc=0)
    def GetThreadUILanguage(self, emu, argv, ctx={}):
        """
        LANGID GetThreadUILanguage();
        """
        return 0xFFFF

    @apihook("SetConsoleHistoryInfo", argc=1)
    def SetConsoleHistoryInfo(self, emu, argv, ctx={}):
        """
        BOOL WINAPI SetConsoleHistoryInfo(
          _In_ PCONSOLE_HISTORY_INFO lpConsoleHistoryInfo
        );
        """
        return 1

    @apihook("GetFileInformationByHandle", argc=2)
    def GetFileInformationByHandle(self, emu, argv, ctx={}):
        """
        BOOL GetFileInformationByHandle(
          HANDLE                       hFile,
          LPBY_HANDLE_FILE_INFORMATION lpFileInformation
        );
        """
        return 0

    @apihook("GetCommProperties", argc=2)
    def GetCommProperties(self, emu, argv, ctx={}):
        """
        BOOL GetCommProperties(
          HANDLE     hFile,
          LPCOMMPROP lpCommProp
        );
        """
        return 0

    @apihook("GetCommTimeouts", argc=2)
    def GetCommTimeouts(self, emu, argv, ctx={}):
        """
        BOOL GetCommTimeouts(
          HANDLE         hFile,
          LPCOMMTIMEOUTS lpCommTimeouts
        );
        """
        return 0

    @apihook("AddAtom", argc=1)
    def AddAtom(self, emu, argv, ctx={}):
        """
        ATOM AddAtomW(
          LPCWSTR lpString
        );
        """
        ATOM_RESERVED = 0xC000
        (lpString,) = argv
        cw = self.get_char_width(ctx)
        s = self.read_mem_string(lpString, cw)
        if len(s) == 0:
            emu.set_last_error(windefs.ERROR_INVALID_PARAMETER)
            return 0

        argv[0] = s
        if s[0] == "#" and int(s[1:]) < ATOM_RESERVED:
            return int(s[1:])

        return self.add_local_atom(s)

    @apihook("FindAtom", argc=1)
    def FindAtom(self, emu, argv, ctx={}):
        """
        ATOM FindAtomA(
          LPCSTR lpString
        );
        """
        ATOM_RESERVED = 0xC000
        (lpString,) = argv
        cw = self.get_char_width(ctx)
        s = self.read_mem_string(lpString, cw)
        if len(s) == 0:
            emu.set_last_error(windefs.ERROR_INVALID_PARAMETER)
            return 0

        argv[0] = s
        if s[0] == "#" and int(s[1:]) < ATOM_RESERVED:
            return int(s[1:])

        atom = self.find_local_atom(s)
        if atom is None:
            emu.set_last_error(windefs.ERROR_FILE_NOT_FOUND)
            return 0

        return atom

    @apihook("GetAtomName", argc=3)
    def GetAtomName(self, emu, argv, ctx={}):
        """
        UINT GetAtomNameA(
          ATOM  nAtom,
          LPSTR lpBuffer,
          int   nSize
        );
        """
        ATOM_RESERVED = 0xC000
        nAtom, lpBuffer, nSize = argv
        cw = self.get_char_width(ctx)
        if nAtom < ATOM_RESERVED:
            s = "#%d" % nAtom
        elif nAtom not in self.local_atom_table:
            emu.set_last_error(windefs.ERROR_FILE_NOT_FOUND)
            return 0
        else:
            s = self.get_local_atom_name(nAtom)

        argv[1] = s
        s += "\0"
        if len(s) > nSize:
            s = s[: nSize - 1] + "\0"

        self.write_mem_string(s, lpBuffer, cw)
        return len(s) - 1

    @apihook("DeleteAtom", argc=1)
    def DeleteAtom(self, emu, argv, ctx={}):
        """
        ATOM DeleteAtom(
          ATOM nAtom
        );
        """
        ATOM_RESERVED = 0xC000
        (nAtom,) = argv

        if nAtom < ATOM_RESERVED:
            return 0

        if self.delete_local_atom(nAtom):
            return 0

        emu.set_last_error(windefs.ERROR_INVALID_HANDLE)
        return nAtom

    @apihook("GetProcessHandleCount", argc=1)
    def GetProcessHandleCount(self, emu, argv, ctx={}):
        """
        BOOL GetProcessHandleCount(
          HANDLE hProcess,
          PDWORD pdwHandleCount
        );
        """
        return 0

    @apihook("GetMailslotInfo", argc=5)
    def GetMailslotInfo(self, emu, argv, ctx={}):
        """
        BOOL GetMailslotInfo(
          HANDLE  hMailslot,
          LPDWORD lpMaxMessageSize,
          LPDWORD lpNextSize,
          LPDWORD lpMessageCount,
          LPDWORD lpReadTimeout
        );
        """
        return 0

    @apihook("RtlZeroMemory", argc=2)
    def RtlZeroMemory(self, emu, argv, ctx={}):
        """
        void RtlZeroMemory(
            void*  Destination,
            size_t Length
        );
        """
        dest, length = argv
        buf = b"\x00" * length
        self.mem_write(dest, buf)

    @apihook("QueryPerformanceFrequency", argc=1)
    def QueryPerformanceFrequency(self, emu, argv, ctx={}):
        """
        BOOL QueryPerformanceFrequency(
            LARGE_INTEGER *lpFrequency
        );
        """
        lpFrequency = argv[0]
        self.mem_write(lpFrequency, (10000000).to_bytes(8, "little"))
        return 1

    @apihook("FindFirstVolume", argc=2)
    def FindFirstVolume(self, emu, argv, ctx={}):
        """
        HANDLE FindFirstVolumeW(
          LPWSTR lpszVolumeName,
          DWORD  cchBufferLength
        );
        """
        lpszVolumeName, _ = argv

        cw = self.get_char_width(ctx)

        dm = emu.get_drive_manager()
        dw = dm.walk_drives()
        hnd = self.get_handle()
        self.find_volumes.update({hnd: {"walker": dw}})

        # Each drive contains a single volume
        curr_drive = next(dw)
        if curr_drive:
            volume_guid_path = curr_drive.get("volume_guid_path")
            argv[0] = volume_guid_path

            self.write_mem_string(volume_guid_path + "\x00", lpszVolumeName, cw)

        return hnd

    @apihook("FindNextVolume", argc=3)
    def FindNextVolume(self, emu, argv, ctx={}):
        """
        BOOL FindNextVolumeW(
          HANDLE hFindVolume,
          LPWSTR lpszVolumeName,
          DWORD  cchBufferLength
        );
        """
        hFindVolume, lpszVolumeName, cchBufferLength = argv

        cw = self.get_char_width(ctx)

        dsearch = self.find_volumes.get(hFindVolume)
        if not hFindVolume or not dsearch:
            return 0

        # Get next drive; each drive contains one volume
        walker = dsearch.get("walker")
        try:
            next_drive = next(walker)
        except StopIteration:
            emu.set_last_error(windefs.ERROR_NO_MORE_FILES)
            return 0

        volume_guid_path = next_drive.get("volume_guid_path")
        argv[1] = volume_guid_path
        self.write_mem_string(volume_guid_path + "\x00", lpszVolumeName, cw)

        return 1

    @apihook("FindVolumeClose", argc=1)
    def FindVolumeClose(self, emu, argv, ctx={}):
        """
        BOOL FindVolumeClose(
          HANDLE hFindVolume
        );
        """
        (hFindVolume,) = argv

        try:
            self.find_volumes.pop(hFindVolume)
        except KeyError:
            return 0

        return 1

    @apihook("CreateIoCompletionPort", argc=4)
    def CreateIoCompletionPort(self, emu, argv, ctx={}):
        """
        HANDLE WINAPI CreateIoCompletionPort(
          _In_     HANDLE    FileHandle,
          _In_opt_ HANDLE    ExistingCompletionPort,
          _In_     ULONG_PTR CompletionKey,
          _In_     DWORD     NumberOfConcurrentThreads
        );
        """
        (
            FileHandle,
            ExistingCompletionPort,
            CompletionKey,
            NumberOfConcurrentThreads,
        ) = argv

        # TODO: Implement completion port creation
        hnd = self.get_handle()

        return hnd

    @apihook("GetVolumePathNamesForVolumeName", argc=4)
    def GetVolumePathNamesForVolumeName(self, emu, argv, ctx={}):
        """
        BOOL GetVolumePathNamesForVolumeNameW(
          LPCWSTR lpszVolumeName,
          LPWCH   lpszVolumePathNames,
          DWORD   cchBufferLength,
          PDWORD  lpcchReturnLength
        );
        """
        lpszVolumeName, lpszVolumePathNames, cchBufferLength, lpcchReturnLength = argv

        cw = self.get_char_width(ctx)

        volume_guid_path = self.read_mem_string(lpszVolumeName, cw)
        if volume_guid_path:
            argv[0] = volume_guid_path

        dm = emu.get_drive_manager()
        drive = dm.get_drive(volume_guid_path=volume_guid_path)
        if drive:
            root_path = drive.get("root_path")
            argv[1] = root_path
            root_path += "\x00\x00"  # additional NULL to terminate list

            root_path_len = len(root_path)
            argv[3] = root_path_len

            self.write_mem_string(root_path, lpszVolumePathNames, cw)
            self.mem_write(lpcchReturnLength, root_path_len.to_bytes(4, "little"))

        return 1

    @apihook("GetLogicalDrives", argc=0)
    def GetLogicalDrives(self, emu, argv, ctx={}):
        """
        DWORD GetLogicalDrives();
        """
        dm = emu.get_drive_manager()
        rv = 0
        for i, dl in enumerate(string.ascii_uppercase):
            if dl in dm.drive_letters:
                rv |= 1 << i

        return rv

    @apihook("GlobalMemoryStatus", argc=1)
    def GlobalMemoryStatus(self, emu, argv, ctx={}):
        """
        void GlobalMemoryStatus(
        LPMEMORYSTATUS lpBuffer
        );
        """
        return

    @apihook("GetDiskFreeSpaceEx", argc=4)
    def GetDiskFreeSpaceEx(self, emu, argv, ctx={}):
        """
        BOOL GetDiskFreeSpaceEx(
        LPCSTR          lpDirectoryName,
        PULARGE_INTEGER lpFreeBytesAvailableToCaller,
        PULARGE_INTEGER lpTotalNumberOfBytes,
        PULARGE_INTEGER lpTotalNumberOfFreeBytes
        );
        """
        return True

    @apihook("GetSystemDefaultLangID", argc=0)
    def GetSystemDefaultLangID(self, emu, argv, ctx={}):
        """
        LANGID GetSystemDefaultLangID();
        """
        return True

    @apihook("ResetEvent", argc=1)
    def ResetEvent(self, emu, argv, ctx={}):
        """
        BOOL ResetEvent(
        HANDLE hEvent
        );
        """
        return True

    @apihook("WaitForMultipleObjects", argc=4)
    def WaitForMultipleObjects(self, emu, argv, ctx={}):
        """
        DWORD WaitForMultipleObjects(
        DWORD        nCount,
        const HANDLE *lpHandles,
        BOOL         bWaitAll,
        DWORD        dwMilliseconds
        );
        """
        return 0

    @apihook("GetComputerNameEx", argc=3)
    def GetComputerNameEx(self, emu, argv, ctx={}):
        """
        BOOL GetComputerNameExA(
          COMPUTER_NAME_FORMAT NameType,
          LPSTR                lpBuffer,
          LPDWORD              nSize
        );
        """
        NameType, lpBuffer, nSize = argv

        cw = self.get_char_width(ctx)

        name_type = k32types.get_define(NameType, prefix="ComputerName")
        if name_type:
            argv[0] = name_type

        hostname = emu.get_hostname()
        argv[1] = hostname

        hostname_len = len(hostname)
        argv[2] = hostname_len

        self.write_mem_string(hostname, lpBuffer, cw)
        self.mem_write(nSize, hostname_len.to_bytes(4, "little"))

        return 1

    @apihook("GetDateFormat", argc=6)
    def GetDateFormat(self, emu, argv, ctx={}):
        """
        int GetDateFormatA(
          LCID             Locale,
          DWORD            dwFlags,
          const SYSTEMTIME *lpDate,
          LPCSTR           lpFormat,
          LPSTR            lpDateStr,
          int              cchDate
        );
        """
        Locale, dwFlags, lpDate, lpFormat, lpDateStr, cchDate = argv

        cw = self.get_char_width(ctx)

        locale = k32types.get_define(Locale, prefix="LOCALE_")
        if locale:
            argv[0] = locale

        if lpDate == 0:
            self.GetSystemTimeAsFileTime(emu, [lpDate], ctx)

        sys_time = self.k32types.SYSTEMTIME(emu.get_ptr_size())
        sys_time = self.mem_cast(sys_time, lpDate)

        date_format = self.read_mem_string(lpFormat, cw)
        if date_format:
            argv[3] = date_format

        # Working from example "ddd, dd MMM yyyy "; TODO: expand this
        date = datetime.date(sys_time.wYear, sys_time.wMonth, sys_time.wDay)
        date_format = date_format.replace("ddd", "%a")
        date_format = date_format.replace("dd", "%d")
        date_format = date_format.replace("MMM", "%b")
        date_format = date_format.replace("yyyy", "%Y")

        try:
            date_str = date.strftime(date_format)
        except Exception:
            return 0
        else:
            if cchDate == 0:
                return len(date_str) + 1

            self.write_mem_string(date_str + "\x00" * cw, lpDateStr, cw)
            argv[4] = date_str

        return 1

    @apihook("DeviceIoControl", argc=8)
    def DeviceIoControl(self, emu, argv, ctx={}):
        """
        BOOL DeviceIoControl(
            HANDLE       hDevice,
            DWORD        dwIoControlCode,
            LPVOID       lpInBuffer,
            DWORD        nInBufferSize,
            LPVOID       lpOutBuffer,
            DWORD        nOutBufferSize,
            LPDWORD      lpBytesReturned,
            LPOVERLAPPED lpOverlapped
        );
        """
        (
            hnd,
            ioctl,
            InputBuffer,
            in_len,
            out_buf,
            out_len,
            bytes_ret,
            overlap,
        ) = argv  # noqa
        nts = ddk.STATUS_SUCCESS

        obj = self.get_object_from_handle(hnd)

        in_buf = b""
        if InputBuffer:
            in_buf = self.mem_read(InputBuffer, in_len)

        nts, outbuf = emu.dev_ioctl(emu.get_ptr_size(), obj, ioctl, in_buf)

        if out_buf:
            if out_len < len(outbuf):
                nts = ddk.STATUS_BUFFER_TOO_SMALL
            else:
                self.mem_write(out_buf, outbuf)
        return nts

    @apihook("GetTimeFormat", argc=6)
    def GetTimeFormat(self, emu, argv, ctx={}):
        """
        int GetTimeFormatA(
          LCID             Locale,
          DWORD            dwFlags,
          const SYSTEMTIME *lpTime,
          LPCSTR           lpFormat,
          LPSTR            lpTimeStr,
          int              cchTime
        );
        """
        Locale, dwFlags, lpTime, lpFormat, lpTimeStr, cchTime = argv

        cw = self.get_char_width(ctx)

        locale = k32types.get_define(Locale, prefix="LOCALE_")
        if locale:
            argv[0] = locale

        if lpTime == 0:
            self.GetSystemTimeAsFileTime(emu, [lpTime], ctx)

        sys_time = self.k32types.SYSTEMTIME(emu.get_ptr_size())
        sys_time = self.mem_cast(sys_time, lpTime)

        if lpFormat:
            time_format = self.read_mem_string(lpFormat, cw)
            if time_format:
                argv[3] = time_format
        else:
            # Using this as default; TODO: use proper string based on locale
            time_format = "hh:mm:ss"

        # Working from "hh:mm:ss"; TODO: expand this
        t = datetime.time(
            hour=sys_time.wHour, minute=sys_time.wMinute, second=sys_time.wSecond
        )
        time_format = time_format.replace("hh", "%I")
        time_format = time_format.replace("HH", "%H")
        time_format = time_format.replace("mm", "%M")
        time_format = time_format.replace("ss", "%S")

        try:
            time_str = t.strftime(time_format)
        except Exception:
            return 0
        else:
            if cchTime == 0:
                return len(time_str) + 1

            self.write_mem_string(time_str + "\x00" * cw, lpTimeStr, cw)
            argv[4] = time_str

        return 1

    @apihook("FlushFileBuffers", argc=1)
    def FlushFileBuffers(self, emu, argv, ctx={}):
        """BOOL FlushFileBuffers(
        HANDLE hFile
        );"""

        (hFile,) = argv
        rv = 1
        emu.set_last_error(windefs.ERROR_SUCCESS)

        return rv

    @apihook("GetExitCodeThread", argc=2)
    def GetExitCodeThread(self, emu, argv, ctx={}):
        """
        BOOL GetExitCodeThread(
        HANDLE  hThread,
        LPDWORD lpExitCode
        );
        """

        hThread, lpExitCode = argv
        if lpExitCode:
            self.mem_write(lpExitCode, int(0).to_bytes(4, "little"))
        return True

    @apihook("InitializeConditionVariable", argc=1)
    def InitializeConditionVariable(self, emu, argv, ctx={}):
        """
        void InitializeConditionVariable(
        PCONDITION_VARIABLE ConditionVariable
        );
        """
        (ConditionVariable,) = argv
        rv = 0

        return rv

    @apihook("Wow64DisableWow64FsRedirection", argc=1)
    def Wow64DisableWow64FsRedirection(self, emu, argv, ctx={}):
        """
        BOOL Wow64DisableWow64FsRedirection(
          PVOID *OldValue
        );
        """
        (OldValue,) = argv
        rv = 1

        return rv

    @apihook("Wow64RevertWow64FsRedirection", argc=1)
    def Wow64RevertWow64FsRedirection(self, emu, argv, ctx={}):
        """
        BOOL Wow64RevertWow64FsRedirection(
          PVOID OlValue
        );
        """
        (OlValue,) = argv
        rv = 1

        return rv<|MERGE_RESOLUTION|>--- conflicted
+++ resolved
@@ -502,11 +502,7 @@
         data = self.mem_cast(pe, pe32)
         pe.th32ProcessID = proc.get_pid()
         if cw == 2:
-<<<<<<< HEAD
-            pe.szExeFile = proc.image.encode("utf-16le") + b"\x00"
-=======
             pe.szExeFile = proc.image.encode('utf-16le') + b'\x00\x00'
->>>>>>> 32540c23
         else:
             pe.szExeFile = proc.image.encode("utf-8") + b"\x00"
 
@@ -548,11 +544,7 @@
         data = self.mem_cast(pe, pe32)
         pe.th32ProcessID = proc.get_pid()
         if cw == 2:
-<<<<<<< HEAD
-            pe.szExeFile = proc.image.encode("utf-16le") + b"\x00"
-=======
             pe.szExeFile = proc.image.encode('utf-16le') + b'\x00\x00'
->>>>>>> 32540c23
         else:
             pe.szExeFile = proc.image.encode("utf-8") + b"\x00"
 
