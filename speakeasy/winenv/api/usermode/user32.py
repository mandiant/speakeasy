# Copyright (C) 2020 FireEye, Inc. All Rights Reserved.

import speakeasy.winenv.arch as _arch
import speakeasy.windows.sessman as sessman
import speakeasy.winenv.defs.windows.user32 as windefs
import speakeasy.winenv.defs.windows.windef as windef

from .. import api

IDCANCEL = 2

IDI_APPLICATION = 32512
IDI_ASTERISK = 32516
IDI_ERROR = 32513
IDI_EXCLAMATION = 32515
IDI_HAND = 32513
IDI_INFORMATION = 32516
IDI_QUESTION = 32514
IDI_SHIELD = 32518
IDI_WARNING = 32515
IDI_WINLOGO = 32517


class User32(api.ApiHandler):

    """
    Implements exported functions from user32.dll
    """

    name = 'user32'
    apihook = api.ApiHandler.apihook
    impdata = api.ApiHandler.impdata

    def __init__(self, emu):

        super(User32, self).__init__(emu)

        self.funcs = {}
        self.data = {}
        self.window_hooks = {}
        self.handle = 0
        self.win = None
        self.handles = []
        self.sessman = sessman.SessionManager(config=None)

        super(User32, self).__get_hook_attrs__(self)

    def get_handle(self):
        self.handle += 4
        hnd = self.handle
        self.handles.append(hnd)
        return hnd

    def find_string_resource_by_id(self, pe, uID):
        for entry in pe.DIRECTORY_ENTRY_RESOURCE.entries:
            if entry.id == 6:  # "String Table"
                for str_entry in entry.directory.entries:
                    s = str_entry.directory.strings.get(uID, None)
                    if s is not None:
                        return s
        return None

    @apihook('GetDesktopWindow', argc=0)
    def GetDesktopWindow(self, emu, argv, ctx={}):
        '''HWND GetDesktopWindow();'''

        hnd = 0

        desk = self.sessman.get_current_desktop()
        window = desk.get_desktop_window()
        hnd = window.get_handle()

        return hnd

    @apihook('ShowWindow', argc=2)
    def ShowWindow(self, emu, argv, ctx={}):
        '''BOOL ShowWindow(
          HWND hWnd,
          int  nCmdShow
        );'''

        rv = 1

        return rv

    @apihook('CreateWindowStation', argc=4)
    def CreateWindowStation(self, emu, argv, ctx={}):
        '''
        HWINSTA CreateWindowStation(
            LPCSTR                lpwinsta,
            DWORD                 dwFlags,
            ACCESS_MASK           dwDesiredAccess,
            LPSECURITY_ATTRIBUTES lpsa
        );
        '''
        winsta, flags, access, sa = argv

        return self.get_handle()

    @apihook('SetProcessWindowStation', argc=1)
    def SetProcessWindowStation(self, emu, argv, ctx={}):
        '''
        BOOL SetProcessWindowStation(
            HWINSTA hWinSta
        );
        '''
        winsta, = argv

        rv = False
        if winsta:
            rv = True

        return rv

    @apihook('GetDC', argc=1)
    def GetDC(self, emu, argv, ctx={}):
        '''
        HDC GetDC(
          HWND hWnd
        );
        '''

        rv = self.sessman.get_device_context()

        return rv

    @apihook('RegisterClassEx', argc=1)
    def RegisterClassEx(self, emu, argv, ctx={}):
        '''
        ATOM RegisterClassEx(
            const WNDCLASSEXA *Arg1
        );
        '''
        Arg1, = argv
        wclass = windefs.WNDCLASSEX(emu.get_ptr_size())
        wclass = self.mem_cast(wclass, Arg1)

        cn = None
        cw = self.get_char_width(ctx)
        if wclass.lpszClassName:
            cn = self.read_mem_string(wclass.lpszClassName, cw)

        atom = self.sessman.create_window_class(wclass, cn)

        return atom

    @apihook('UnregisterClass', argc=2)
    def UnregisterClass(self, emu, argv, ctx={}):
        '''
        BOOL UnregisterClass(
            LPCSTR    lpClassName,
            HINSTANCE hInstance
        );
        '''

        return 1

    @apihook('ChangeWindowMessageFilter', argc=2)
    def ChangeWindowMessageFilter(self, emu, argv, ctx={}):
        '''
        BOOL ChangeWindowMessageFilter(
            UINT  message,
            DWORD dwFlag
        );
        '''
        msg, flag = argv
        emu.enable_code_hook()
        return True

    @apihook('UpdateWindow', argc=1)
    def UpdateWindow(self, emu, argv, ctx={}):
        '''
        BOOL UpdateWindow(
            HWND hWnd
        );
        '''
        hnd, = argv
        window = self.sessman.get_window(hnd)
        if not window:
            return False

        wc = self.sessman.get_window_class(window.class_name)
        if wc.wclass.lpfnWndProc:
            cb_args = (hnd, windefs.WM_PAINT, 0, 0)
            self.setup_callback(wc.wclass.lpfnWndProc, cb_args, caller_argv=argv)

        return True

    @apihook('PostQuitMessage', argc=1)
    def PostQuitMessage(self, emu, argv, ctx={}):
        '''
        void PostQuitMessage(
            int nExitCode
        );
        '''
        return

    @apihook('DestroyWindow', argc=1)
    def DestroyWindow(self, emu, argv, ctx={}):
        '''
        BOOL DestroyWindow(
            HWND hWnd
        );
        '''
        return True

    @apihook('DefWindowProc', argc=4)
    def DefWindowProc(self, emu, argv, ctx={}):
        '''
        LRESULT LRESULT DefWindowProc(
            HWND   hWnd,
            UINT   Msg,
            WPARAM wParam,
            LPARAM lParam
        );
        '''
        return 0

    @apihook('CreateWindowEx', argc=12)
    def CreateWindowEx(self, emu, argv, ctx={}):
        '''
        HWND CreateWindowExA(
            DWORD     dwExStyle,
            LPCSTR    lpClassName,
            LPCSTR    lpWindowName,
            DWORD     dwStyle,
            int       X,
            int       Y,
            int       nWidth,
            int       nHeight,
            HWND      hWndParent,
            HMENU     hMenu,
            HINSTANCE hInstance,
            LPVOID    lpParam
        );
        '''
        cw = self.get_char_width(ctx)
        _, cn, wn, _, x, y, width, height, parent, menu, inst, param = argv
        if cn:
            cn = self.read_mem_string(cn, cw)
            argv[1] = cn
        else:
            cn = None
        if wn:
            wn = self.read_mem_string(wn, cw)
            argv[2] = wn
        else:
            wn = None
        hnd = self.sessman.create_window(wn, cn)
        return hnd

    @apihook('MessageBox', argc=4)
    def MessageBox(self, emu, argv, ctx={}):
        '''int MessageBox(
          HWND    hWnd,
          LPCTSTR lpText,
          LPCTSTR lpCaption,
          UINT    uType
        );'''
        hWnd, lpText, lpCaption, uType = argv

        cw = self.get_char_width(ctx)

        if lpText:
            text = self.read_mem_string(lpText, cw)
            argv[1] = text
        if lpCaption:
            cap = self.read_mem_string(lpCaption, cw)
            argv[2] = cap
        rv = IDCANCEL

        return rv

    @apihook('MessageBoxEx', argc=5)
    def MessageBoxEx(self, emu, argv, ctx={}):
        '''
        int MessageBoxExA(
            HWND   hWnd,
            LPCSTR lpText,
            LPCSTR lpCaption,
            UINT   uType,
            WORD   wLanguageId
        );
        '''
        av = argv[:-1]
        rv = self.MessageBox(emu, av, ctx)
        argv[:4] = av
        return rv

    @apihook('LoadString', argc=4)
    def LoadString(self, emu, argv, ctx={}):
        """
        int LoadStringW(
          HINSTANCE hInstance,
          UINT      uID,
          LPWSTR    lpBuffer,
          int       cchBufferMax
        );
        """

        hInstance, uID, lpBuffer, ccBufferMax = argv
        cw = self.get_char_width(ctx)
        size = 0

        if hInstance == 0:
            pe = emu.modules[0][0]
        else:
            pe = emu.get_mod_from_addr(hInstance)
            if pe and hInstance != pe.get_base():
                return 0

        s = self.find_string_resource_by_id(pe, uID)
        if s is None:
            # self.logger.info("unable to find resource string id %04X" % uID)
            return 0

        if cw == 2:
            encoded = s.encode('utf-16le')
        elif cw == 1:
            encoded = s.encode('utf-8')

        size = int(len(encoded) / cw)

        if size == 0:
            # self.logger.debug("resource id %04X not found" % uID)
            return 0

        if ccBufferMax == 0:
            # TODO this should be done properly, but requires more research
            offset = pe.get_memory_mapped_image().find(encoded)
            emu.mem_write(lpBuffer, (pe.get_base() + offset).to_bytes(emu.get_ptr_size(),
                                                                      'little'))
            return size

        if len(encoded) > ccBufferMax:
            encoded = encoded[:ccBufferMax * cw]

        emu.mem_write(lpBuffer, encoded)
        if cw == 1:
            argv[2] = s
        else:
            argv[2] = s

        return len(encoded)

    @apihook('GetCursorPos', argc=1)
    def GetCursorPos(self, emu, argv, ctx={}):
        """
        BOOL GetCursorPos(
          LPPOINT lpPoint
        );
        """

        lpPoint, = argv

        rv = 0
        return rv

    @apihook('GetKeyboardType', argc=1)
    def GetKeyboardType(self, emu, argv, ctx={}):
        '''
        int GetKeyboardType(
          int nTypeFlag
        );
        '''
        _type, = argv
        if _type == 0:
            return 4
        elif _type == 1:
            return 0
        elif _type == 2:
            return 12
        return 0

    @apihook('GetSystemMetrics', argc=1)
    def GetSystemMetrics(self, emu, argv, ctx={}):
        """
        int GetSystemMetrics(
          int nIndex
        );
        """

        nIndex, = argv

        rv = 1
        return rv

    @apihook('LoadBitmap', argc=2)
    def LoadBitmap(self, emu, argv, ctx={}):
        """
        HBITMAP LoadBitmap(
            HINSTANCE hInstance,
            LPCSTR    lpBitmapName
        );
        """
        hInstance, lpBitmapName = argv
        rv = self.get_handle()
        return rv

    @apihook('RegisterWindowMessage', argc=1)
    def RegisterWindowMessage(self, emu, argv, ctx={}):
        '''
        UINT RegisterWindowMessageA(
          LPCSTR lpString
        );
        '''

        lpString, = argv
        rv = 0xc000

        cw = self.get_char_width(ctx)

        s = self.read_mem_string(lpString, cw)
        argv[0] = s

        return rv

    @apihook('wsprintf', argc=_arch.VAR_ARGS, conv=_arch.CALL_CONV_CDECL)
    def wsprintf(self, emu, argv, ctx={}):
        """
        int WINAPIV wsprintf(
          LPSTR  ,
          LPCSTR ,
          ...
        );
        """
        cw = self.get_char_width(ctx)

        buf, fmt = emu.get_func_argv(_arch.CALL_CONV_CDECL, 2)
        fmt_str = self.read_mem_string(fmt, cw)
        fmt_cnt = self.get_va_arg_count(fmt_str)

        if not fmt_cnt:
            self.write_mem_string(fmt_str, buf, cw)
            return len(fmt_str)

        _args = emu.get_func_argv(_arch.CALL_CONV_CDECL, 2 + fmt_cnt)[2:]
        fin = self.do_str_format(fmt_str, _args)

        self.write_mem_string(fin, buf, cw)

        argv.append(fin)
        argv.append(fmt_str)
        return len(fin)

    @apihook('PeekMessage', argc=5)
    def PeekMessage(self, emu, argv, ctx={}):
        '''
        BOOL PeekMessageA(
            LPMSG lpMsg,
            HWND  hWnd,
            UINT  wMsgFilterMin,
            UINT  wMsgFilterMax,
            UINT  wRemoveMsg
        );
        '''
        return False

    @apihook('PostMessage', argc=4)
    def PostMessage(self, emu, argv, ctx={}):
        '''
        BOOL PostMessage(
            HWND   hWnd,
            UINT   Msg,
            WPARAM wParam,
            LPARAM lParam
        );
        '''
        return True

    @apihook('SendMessage', argc=4)
    def SendMessage(self, emu, argv, ctx={}):
        '''
        LRESULT SendMessage(
            HWND   hWnd,
            UINT   Msg,
            WPARAM wParam,
            LPARAM lParam
        );
        '''
        return False

    @apihook('SetWindowsHookEx', argc=4)
    def SetWindowsHookEx(self, emu, argv, ctx={}):
        '''
        HHOOK SetWindowsHookEx(
            int       idHook,
            HOOKPROC  lpfn,
            HINSTANCE hmod,
            DWORD     dwThreadId
        );
        '''
        idHook, lpfn, hmod, dwThreadId = argv

        hname = windefs.get_windowhook_flags(idHook)
        if hname:
            hname = hname[0]
            argv[0] = hname

        hnd = self.get_handle()
        self.window_hooks.update({hnd: (lpfn, hmod)})
        return hnd

    @apihook('UnhookWindowsHookEx', argc=1)
    def UnhookWindowsHookEx(self, emu, argv, ctx={}):
        '''
        BOOL UnhookWindowsHookEx(
            HHOOK hhk
        );
        '''
        hhk, = argv

        rv = False
        if self.window_hooks.get(hhk):
            self.window_hooks.pop(hhk)
            rv = True
        return rv

    @apihook('MsgWaitForMultipleObjects', argc=5)
    def MsgWaitForMultipleObjects(self, emu, argv, ctx={}):
        '''
        DWORD MsgWaitForMultipleObjects(
            DWORD        nCount,
            const HANDLE *pHandles,
            BOOL         fWaitAll,
            DWORD        dwMilliseconds,
            DWORD        dwWakeMask
        );
        '''
        return 0

    @apihook('GetMessage', argc=4)
    def GetMessage(self, emu, argv, ctx={}):
        '''
        BOOL GetMessage(
            LPMSG lpMsg,
            HWND  hWnd,
            UINT  wMsgFilterMin,
            UINT  wMsgFilterMax
        );
        '''
        lpMsg, hWnd, wMsgFilterMin, wMsgFilterMax = argv

        t = emu.get_current_thread()
        try:
            msg = t.message_queue.pop(0)
        except IndexError:
            return False

        self.mem_write(lpMsg, msg.get_bytes())

        return True

    @apihook('TranslateMessage', argc=1)
    def TranslateMessage(self, emu, argv, ctx={}):
        '''
        BOOL TranslateMessage(
            const MSG *lpMsg
        );
        '''
        return True

    @apihook('DispatchMessage', argc=1)
    def DispatchMessage(self, emu, argv, ctx={}):
        '''
        LRESULT DispatchMessage(
            const MSG *lpMsg
        );
        '''
        lpMsg, = argv

        msg = windefs.MSG(emu.get_ptr_size())
        msg = self.mem_cast(msg, lpMsg)

        return 0

    @apihook('GetForegroundWindow', argc=0)
    def GetForegroundWindow(self, emu, argv, ctx={}):
        '''
        HWND GetForegroundWindow();
        '''
        return self.get_handle()

    @apihook('LoadCursor', argc=2)
    def LoadCursor(self, emu, argv, ctx={}):
        '''
        HCURSOR LoadCursor(
        HINSTANCE hInstance,
        LPCSTR    lpCursorName
        );
        '''
        return self.get_handle()

    @apihook('FindWindow', argc=2)
    def FindWindow(self, emu, argv, ctx={}):
        '''
        HWND FindWindow(
            LPCSTR lpClassName,
            LPCSTR lpWindowName
        );
        '''
        lpClassName, lpWindowName = argv
        cw = self.get_char_width(ctx)
        if lpClassName:
            cn = self.read_mem_string(lpClassName, cw)
            argv[0] = cn
        if lpWindowName:
            wn = self.read_mem_string(lpWindowName, cw)
            argv[1] = wn
        return 0

    @apihook('GetWindowText', argc=3)
    def GetWindowText(self, emu, argv, ctx={}):
        '''
        int GetWindowText(
            HWND  hWnd,
            LPSTR lpString,
            int   nMaxCount
        );
        '''
        hnd, pstr, maxc = argv

        cw = self.get_char_width(ctx)
        win_text = 'speakeasy window'
        if pstr:
            if cw == 2:
                wt = (win_text).encode('utf-16le')
            else:
                wt = (win_text).encode('utf-8')
            self.mem_write(pstr, wt)

        return len(win_text)

    @apihook('PaintDesktop', argc=1)
    def PaintDesktop(self, emu, argv, ctx={}):
        '''
        BOOL PaintDesktop(
        HDC hdc
        );
        '''
        return 0

    @apihook('wvsprintf', argc=_arch.VAR_ARGS, conv=_arch.CALL_CONV_CDECL)
    def wvsprintf(self, emu, argv, ctx={}):
        buf, fmt, va_list = emu.get_func_argv(_arch.CALL_CONV_CDECL, 3)[:3]
        cw = self.get_char_width(ctx)
        fmt_str = self.read_mem_string(fmt, cw)
        fmt_cnt = self.get_va_arg_count(fmt_str)

        vargs = self.va_args(va_list, fmt_cnt)
        fin = self.do_str_format(fmt_str, vargs)
        self.write_string(fin, buf)
        argv.clear()
        argv.append(fin)
        return len(fin)

    @apihook('ReleaseDC', argc=2)
    def ReleaseDC(self, emu, argv, ctx={}):
        '''
        int ReleaseDC(
          HWND hWnd,
          HDC  hDC
        );
        '''
        return 0

    @apihook('CharNext', argc=1)
    def CharNext(self, emu, argv, ctx={}):
        '''
        LPSTR CharNext(
            LPCSTR lpsz
        );
        '''
        s, = argv
        rv = 0
        cw = self.get_char_width(ctx)
        if s:
            rv = s + cw
        return rv

    @apihook('EnumWindows', argc=2)
    def EnumWindows(self, emu, argv, ctx={}):
        '''
        BOOL EnumWindows(
            WNDENUMPROC lpEnumFunc,
            LPARAM      lParam
        );
        '''
        lpEnumFunc, lParam = argv
        rv = 1

        return rv

    @apihook('GetSysColor', argc=1)
    def GetSysColor(self, emu, argv, ctx={}):
        '''
        DWORD GetSysColor(
            int nIndex
        );
        '''
        nIndex, = argv
        rv = 1

        return rv

    @apihook('GetParent', argc=1)
    def GetParent(self, emu, argv, ctx={}):
        '''
        HWND GetParent(
            HWND hWnd
        );
        '''
        return self.get_handle()

    @apihook('GetSysColorBrush', argc=1)
    def GetSysColorBrush(self, emu, argv, ctx={}):
        '''
        HBRUSH GetSysColorBrush(
            int nIndex
        );
        '''
        nIndex, = argv
        rv = 1

        return rv

    @apihook('GetWindowLong', argc=2)
    def GetWindowLong(self, emu, argv, ctx={}):
        '''
        LONG GetWindowLongA(
            HWND hWnd,
            int  nIndex
        );
        '''
        hWnd, nIndex, = argv
        rv = 2

        return rv

    @apihook('DialogBoxParam', argc=5)
    def DialogBoxParam(self, emu, argv, ctx={}):
        '''
        INT_PTR DialogBoxParam(
            HINSTANCE hInstance,
            LPCSTR    lpTemplateName,
            HWND      hWndParent,
            DLGPROC   lpDialogFunc,
            LPARAM    dwInitParam
        );
        '''
        hInstance, lpTemplateName, hWndParent, lpDialogFunc, dwInitParam = argv
        rv = self.get_handle()
        cw = self.get_char_width(ctx)
        if lpTemplateName:
            tname = self.read_mem_string(lpTemplateName, cw)
            argv[1] = tname

        return rv

    @apihook('CreateDialogIndirectParam', argc=5)
    def CreateDialogIndirectParam(self, emu, argv, ctx={}):
        '''
        HWND CreateDialogIndirectParam(
        HINSTANCE       hInstance,
        LPCDLGTEMPLATEA lpTemplate,
        HWND            hWndParent,
        DLGPROC         lpDialogFunc,
        LPARAM          dwInitParam
        );
        '''

        hnd, template, hnd_parent, func, param, = argv

        cb_args = (hnd_parent, windefs.WM_INITDIALOG, param, 0)
        self.setup_callback(func, cb_args, caller_argv=argv)
        return self.get_handle()

    @apihook('LoadIcon', argc=2)
    def LoadIcon(self, emu, argv, ctx={}):
        '''
        HICON LoadIcon(
            HINSTANCE hInstance,
            LPCSTR    lpIconName
        );
        '''
        inst, name, = argv

        if name not in (IDI_APPLICATION, IDI_ASTERISK, IDI_ERROR, IDI_EXCLAMATION, IDI_HAND,
                        IDI_INFORMATION, IDI_QUESTION, IDI_SHIELD, IDI_WARNING, IDI_WINLOGO):
            return 0
        return 1

    @apihook('GetRawInputDeviceList', argc=3)
    def GetRawInputDeviceList(self, emu, argv, ctx={}):
        """
        UINT GetRawInputDeviceList(
          PRAWINPUTDEVICELIST pRawInputDeviceList,
          PUINT               puiNumDevices,
          UINT                cbSize
        );
        """
        pRawInputDeviceList, puiNumDevices, cbSize = argv
        num_devices = 4
        self.mem_write(puiNumDevices, num_devices.to_bytes(4, 'little'))
        return num_devices

<<<<<<< HEAD
    @apihook('GetNextDlgTabItem', argc=3)
    def GetNextDlgTabItem(self, emu, argv, ctx={}):
        """
        HWND GetNextDlgTabItem(
          HWND hDlg,
          HWND hCtl,
          BOOL bPrevious
        );
        """
        return 0

    @apihook('GetCaretPos', argc=1)
    def GetCaretPos(self, emu, argv, ctx={}):
        """
        BOOL GetCaretPos(
          LPPOINT lpPoint
        );
        """
        lpPoint = argv[0]
        point = windef.POINT(emu.get_ptr_size())
        point.x = 0
        point.y = 0
        self.mem_write(lpPoint, self.get_bytes(point))
        return 1

    @apihook('GetMonitorInfo', argc=2)
    def GetMonitorInfo(self, emu, argv, ctx={}):
        """
        BOOL GetMonitorInfo(
          HMONITOR      hMonitor,
          LPMONITORINFO lpmi
        );
        """
        hMonitor, lpmi = argv
        mi = windef.MONITORINFO(emu.get_ptr_size())
        mi = self.mem_cast(mi, lpmi)
        # just a stub for now
        self.mem_write(lpmi, self.get_bytes(mi))
        return 1

    @apihook('EndPaint', argc=2)
    def EndPaint(self, emu, argv, ctx={}):
        """
        BOOL EndPaint(
          HWND              hWnd,
          const PAINTSTRUCT *lpPaint
        );
        """
        return 1

    @apihook('GetDlgCtrlID', argc=1)
    def GetDlgCtrlID(self, emu, argv, ctx={}):
        """
        int GetDlgCtrlID(
          HWND hWnd
        );
        """
        return 1

    @apihook('GetUpdateRect', argc=3)
    def GetUpdateRect(self, emu, argv, ctx={}):
        """
        BOOL GetUpdateRect(
          HWND   hWnd,
          LPRECT lpRect,
          BOOL   bErase
        );
        """
        return 0

    @apihook('GetAltTabInfo', argc=5)
    def GetAltTabInfo(self, emu, argv, ctx={}):
        """
        BOOL GetAltTabInfoA(
          HWND        hwnd,
          int         iItem,
          PALTTABINFO pati,
          LPSTR       pszItemText,
          UINT        cchItemText
        );
        """
        return 0

    @apihook('GetUpdateRgn', argc=3)
    def GetUpdateRgn(self, emu, argv, ctx={}):
        """
        int GetUpdateRgn(
          HWND hWnd,
          HRGN hRgn,
          BOOL bErase
        );
        """
        return 0

    @apihook('FlashWindow', argc=2)
    def FlashWindow(self, emu, argv, ctx={}):
        """
        BOOL FlashWindow(
          HWND hWnd,
          BOOL bInvert
        );
        """
        return 1

    @apihook('IsClipboardFormatAvailable', argc=1)
    def IsClipboardFormatAvailable(self, emu, argv, ctx={}):
        """
        BOOL IsClipboardFormatAvailable(
          UINT format
        );
        """
        return 0
=======
    @apihook('IsWindow', argc=1)
    def IsWindow(self, emu, argv, ctx={}):
        """
        BOOL IsWindow(
            HWND hWnd
        );
        """
        hnd, = argv

        return True

    @apihook('EnableWindow', argc=2)
    def EnableWindow(self, emu, argv, ctx={}):
        """
        BOOL EnableWindow(
        HWND hWnd,
        BOOL bEnable
        );
        """
        hnd, bEnable = argv

        return False

>>>>>>> 56973576
    @apihook('CharLowerBuff', argc=2)
    def CharLowerBuff(self, emu, argv, ctx={}):
        """
        DWORD CharLowerBuffA(
            LPSTR lpsz,
            DWORD cchLength
        );
        """
        _str, cchLength = argv
        cw = self.get_char_width(ctx)
        val = self.read_mem_string(_str, cw, max_chars=cchLength)
        argv[0] = val
        argv[1] = cchLength
        self.write_mem_string(val.lower(), _str, cw)
        return cchLength

    @apihook('CharUpperBuff', argc=2)
    def CharUpperBuff(self, emu, argv, ctx={}):
        """
        DWORD CharUpperBuffA(
            LPSTR lpsz,
            DWORD cchLength
        );
        """
        _str, cchLength = argv
        cw = self.get_char_width(ctx)
        val = self.read_mem_string(_str, cw, max_chars=cchLength)
        argv[0] = val
        argv[1] = cchLength
        self.write_mem_string(val.upper(), _str, cw)
        return cchLength

    @apihook('CharLower', argc=1)
    def CharLower(self, emu, argv, ctx={}):
        """
        LPSTR CharLowerA(
            LPSTR lpsz
        );
        """
        _str, = argv
        cw = self.get_char_width(ctx)
        bits = _str.bit_length()
        if bits <= 16:
            if cw == 1:
                val = chr(_str).lower().encode('ascii')
            else:
                val = chr(_str).lower().encode('utf-16le')
            return int.from_bytes(val, byteorder='little')
        else:
            val = self.read_mem_string(_str, cw)
            self.write_mem_string(val.lower(), _str, cw)
            return _str

    @apihook('CharUpper', argc=1)
    def CharUpper(self, emu, argv, ctx={}):
        """
        LPSTR CharUpperA(
            LPSTR lpsz
        );
        """
        _str, = argv
        cw = self.get_char_width(ctx)
        bits = _str.bit_length()
        if bits <= 16:
            if cw == 1:
                val = chr(_str).upper().encode('ascii')
            else:
                val = chr(_str).upper().encode('utf-16le')
            return int.from_bytes(val, byteorder='little')
        else:
            val = self.read_mem_string(_str, cw)
            self.write_mem_string(val.upper(), _str, cw)
            return _str<|MERGE_RESOLUTION|>--- conflicted
+++ resolved
@@ -804,7 +804,6 @@
         self.mem_write(puiNumDevices, num_devices.to_bytes(4, 'little'))
         return num_devices
 
-<<<<<<< HEAD
     @apihook('GetNextDlgTabItem', argc=3)
     def GetNextDlgTabItem(self, emu, argv, ctx={}):
         """
@@ -917,7 +916,7 @@
         );
         """
         return 0
-=======
+
     @apihook('IsWindow', argc=1)
     def IsWindow(self, emu, argv, ctx={}):
         """
@@ -941,7 +940,6 @@
 
         return False
 
->>>>>>> 56973576
     @apihook('CharLowerBuff', argc=2)
     def CharLowerBuff(self, emu, argv, ctx={}):
         """
