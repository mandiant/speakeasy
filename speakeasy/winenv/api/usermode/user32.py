--- conflicted
+++ resolved
@@ -800,9 +800,6 @@
 
         return rv
 
-<<<<<<< HEAD
-    @apihook("DialogBoxParam", argc=5)
-=======
     @apihook('SetWindowLong', argc=3)
     def SetWindowLong(self, emu, argv, ctx={}):
         """
@@ -817,7 +814,6 @@
         return 1
 
     @apihook('DialogBoxParam', argc=5)
->>>>>>> 04dbe7d7
     def DialogBoxParam(self, emu, argv, ctx={}):
         """
         INT_PTR DialogBoxParam(
