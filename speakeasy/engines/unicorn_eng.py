--- conflicted
+++ resolved
@@ -27,13 +27,6 @@
 _uc.uc_hook_add.restype = ct.c_uint32
 hook_id = ct.c_void_p()
 
-<<<<<<< HEAD
-# Unicorn version we can assert on
-# 1.0.2
-__required_version__ = "1.0.2"
-
-=======
->>>>>>> 729a7d12
 
 def is_platform_intel():
     mach = platform.machine()
@@ -69,14 +62,6 @@
         self.mmap = None
         self._callbacks = {}
 
-<<<<<<< HEAD
-        unicorn_ver = pkg_resources.get_distribution("unicorn").version
-        assert __required_version__ == unicorn_ver, "Requires unicorn version: %s" % (
-            __required_version__
-        )
-
-=======
->>>>>>> 729a7d12
         self.regs = {
             arch.X86_REG_EAX: u.UC_X86_REG_EAX,
             arch.X86_REG_EBX: u.UC_X86_REG_EBX,
